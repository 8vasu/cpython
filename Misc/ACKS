--- conflicted
+++ resolved
@@ -782,11 +782,8 @@
 Michael Piotrowski
 Antoine Pitrou
 Jean-François Piéronne
-<<<<<<< HEAD
+Oleg Plakhotnyuk
 Remi Pointel
-=======
-Oleg Plakhotnyuk
->>>>>>> 03757ec4
 Guilherme Polo
 Michael Pomraning
 Iustin Pop
