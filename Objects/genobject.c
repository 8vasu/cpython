--- conflicted
+++ resolved
@@ -200,7 +200,6 @@
     if (result && f->f_stacktop == NULL) {
         if (result == Py_None) {
             /* Delay exception instantiation if we can */
-<<<<<<< HEAD
             if (PyAsyncGen_CheckExact(gen)) {
                 PyErr_SetNone(PyExc_StopAsyncIteration);
             }
@@ -209,21 +208,9 @@
             }
         }
         else {
-            PyObject *e = PyObject_CallFunctionObjArgs(
-                               PyExc_StopIteration, result, NULL);
-
             /* Async generators cannot return anything but None */
             assert(!PyAsyncGen_CheckExact(gen));
-
-            if (e != NULL) {
-                PyErr_SetObject(PyExc_StopIteration, e);
-                Py_DECREF(e);
-            }
-=======
-            PyErr_SetNone(PyExc_StopIteration);
-        } else {
             _PyGen_SetStopIterationValue(result);
->>>>>>> 24411f8a
         }
         Py_CLEAR(result);
     }
@@ -1157,11 +1144,7 @@
 static PyObject *
 aiter_wrapper_iternext(PyAIterWrapper *aw)
 {
-<<<<<<< HEAD
-    PyErr_SetObject(PyExc_StopIteration, aw->ags_aiter);
-=======
-    _PyGen_SetStopIterationValue(aw->aw_aiter);
->>>>>>> 24411f8a
+    _PyGen_SetStopIterationValue(aw->ags_aiter);
     return NULL;
 }
 
@@ -1559,16 +1542,8 @@
 
     if (_PyAsyncGenWrappedValue_CheckExact(result)) {
         /* async yield */
-        PyObject *e = PyObject_CallFunctionObjArgs(
-            PyExc_StopIteration,
-            ((_PyAsyncGenWrappedValue*)result)->agw_val,
-            NULL);
+        _PyGen_SetStopIterationValue(((_PyAsyncGenWrappedValue*)result)->agw_val);
         Py_DECREF(result);
-        if (e == NULL) {
-            return NULL;
-        }
-        PyErr_SetObject(PyExc_StopIteration, e);
-        Py_DECREF(e);
         return NULL;
     }
 
