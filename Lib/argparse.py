# Author: Steven J. Bethard <steven.bethard@gmail.com>.

"""Command-line parsing library

This module is an optparse-inspired command-line parsing library that:

    - handles both optional and positional arguments
    - produces highly informative usage messages
    - supports parsers that dispatch to sub-parsers

The following is a simple usage example that sums integers from the
command-line and writes the result to a file::

    parser = argparse.ArgumentParser(
        description='sum the integers at the command line')
    parser.add_argument(
        'integers', metavar='int', nargs='+', type=int,
        help='an integer to be summed')
    parser.add_argument(
        '--log', default=sys.stdout, type=argparse.FileType('w'),
        help='the file where the sum should be written')
    args = parser.parse_args()
    args.log.write('%s' % sum(args.integers))
    args.log.close()

The module contains the following public classes:

    - ArgumentParser -- The main entry point for command-line parsing. As the
        example above shows, the add_argument() method is used to populate
        the parser with actions for optional and positional arguments. Then
        the parse_args() method is invoked to convert the args at the
        command-line into an object with attributes.

    - ArgumentError -- The exception raised by ArgumentParser objects when
        there are errors with the parser's actions. Errors raised while
        parsing the command-line are caught by ArgumentParser and emitted
        as command-line messages.

    - FileType -- A factory for defining types of files to be created. As the
        example above shows, instances of FileType are typically passed as
        the type= argument of add_argument() calls.

    - Action -- The base class for parser actions. Typically actions are
        selected by passing strings like 'store_true' or 'append_const' to
        the action= argument of add_argument(). However, for greater
        customization of ArgumentParser actions, subclasses of Action may
        be defined and passed as the action= argument.

    - HelpFormatter, RawDescriptionHelpFormatter, RawTextHelpFormatter,
        ArgumentDefaultsHelpFormatter -- Formatter classes which
        may be passed as the formatter_class= argument to the
        ArgumentParser constructor. HelpFormatter is the default,
        RawDescriptionHelpFormatter and RawTextHelpFormatter tell the parser
        not to change the formatting for help text, and
        ArgumentDefaultsHelpFormatter adds information about argument defaults
        to the help.

All other classes in this module are considered implementation details.
(Also note that HelpFormatter and RawDescriptionHelpFormatter are only
considered public as object names -- the API of the formatter objects is
still considered an implementation detail.)
"""

__version__ = '1.1'
__all__ = [
    'ArgumentParser',
    'ArgumentError',
    'ArgumentTypeError',
    'FileType',
    'HelpFormatter',
    'ArgumentDefaultsHelpFormatter',
    'RawDescriptionHelpFormatter',
    'RawTextHelpFormatter',
    'MetavarTypeHelpFormatter',
    'Namespace',
    'Action',
    'ONE_OR_MORE',
    'OPTIONAL',
    'PARSER',
    'REMAINDER',
    'SUPPRESS',
    'ZERO_OR_MORE',
]


import collections as _collections
import copy as _copy
import os as _os
import re as _re
import sys as _sys
import textwrap as _textwrap

from gettext import gettext as _, ngettext


SUPPRESS = '==SUPPRESS=='

OPTIONAL = '?'
ZERO_OR_MORE = '*'
ONE_OR_MORE = '+'
PARSER = 'A...'
REMAINDER = '...'
_UNRECOGNIZED_ARGS_ATTR = '_unrecognized_args'

# =============================
# Utility functions and classes
# =============================

class _AttributeHolder(object):
    """Abstract base class that provides __repr__.

    The __repr__ method returns a string in the format::
        ClassName(attr=name, attr=name, ...)
    The attributes are determined either by a class-level attribute,
    '_kwarg_names', or by inspecting the instance __dict__.
    """

    def __repr__(self):
        type_name = type(self).__name__
        arg_strings = []
        for arg in self._get_args():
            arg_strings.append(repr(arg))
        for name, value in self._get_kwargs():
            arg_strings.append('%s=%r' % (name, value))
        return '%s(%s)' % (type_name, ', '.join(arg_strings))

    def _get_kwargs(self):
        return sorted(self.__dict__.items())

    def _get_args(self):
        return []


def _ensure_value(namespace, name, value):
    if getattr(namespace, name, None) is None:
        setattr(namespace, name, value)
    return getattr(namespace, name)


# ===============
# Formatting Help
# ===============

class HelpFormatter(object):
    """Formatter for generating usage messages and argument help strings.

    Only the name of this class is considered a public API. All the methods
    provided by the class are considered an implementation detail.
    """

    def __init__(self,
                 prog,
                 indent_increment=2,
                 max_help_position=24,
                 width=None):

        # default setting for width
        if width is None:
            try:
                width = int(_os.environ['COLUMNS'])
            except (KeyError, ValueError):
                width = 80
            width -= 2

        self._prog = prog
        self._indent_increment = indent_increment
        self._max_help_position = max_help_position
        self._width = width

        self._current_indent = 0
        self._level = 0
        self._action_max_length = 0

        self._root_section = self._Section(self, None)
        self._current_section = self._root_section

        self._whitespace_matcher = _re.compile(r'\s+')
        self._long_break_matcher = _re.compile(r'\n\n\n+')

    # ===============================
    # Section and indentation methods
    # ===============================
    def _indent(self):
        self._current_indent += self._indent_increment
        self._level += 1

    def _dedent(self):
        self._current_indent -= self._indent_increment
        assert self._current_indent >= 0, 'Indent decreased below 0.'
        self._level -= 1

    class _Section(object):

        def __init__(self, formatter, parent, heading=None):
            self.formatter = formatter
            self.parent = parent
            self.heading = heading
            self.items = []

        def format_help(self):
            # format the indented section
            if self.parent is not None:
                self.formatter._indent()
            join = self.formatter._join_parts
            for func, args in self.items:
                func(*args)
            item_help = join([func(*args) for func, args in self.items])
            if self.parent is not None:
                self.formatter._dedent()

            # return nothing if the section was empty
            if not item_help:
                return ''

            # add the heading if the section was non-empty
            if self.heading is not SUPPRESS and self.heading is not None:
                current_indent = self.formatter._current_indent
                heading = '%*s%s:\n' % (current_indent, '', self.heading)
            else:
                heading = ''

            # join the section-initial newline, the heading and the help
            return join(['\n', heading, item_help, '\n'])

    def _add_item(self, func, args):
        self._current_section.items.append((func, args))

    # ========================
    # Message building methods
    # ========================
    def start_section(self, heading):
        self._indent()
        section = self._Section(self, self._current_section, heading)
        self._add_item(section.format_help, [])
        self._current_section = section

    def end_section(self):
        self._current_section = self._current_section.parent
        self._dedent()

    def add_text(self, text):
        if text is not SUPPRESS and text is not None:
            self._add_item(self._format_text, [text])

    def add_usage(self, usage, actions, groups, prefix=None):
        if usage is not SUPPRESS:
            args = usage, actions, groups, prefix
            self._add_item(self._format_usage, args)

    def add_argument(self, action):
        if action.help is not SUPPRESS:

            # find all invocations
            get_invocation = self._format_action_invocation
            invocations = [get_invocation(action)]
            for subaction in self._iter_indented_subactions(action):
                invocations.append(get_invocation(subaction))

            # update the maximum item length
            invocation_length = max([len(s) for s in invocations])
            action_length = invocation_length + self._current_indent
            self._action_max_length = max(self._action_max_length,
                                          action_length)

            # add the item to the list
            self._add_item(self._format_action, [action])

    def add_arguments(self, actions):
        for action in actions:
            self.add_argument(action)

    # =======================
    # Help-formatting methods
    # =======================
    def format_help(self):
        help = self._root_section.format_help()
        if help:
            help = self._long_break_matcher.sub('\n\n', help)
            help = help.strip('\n') + '\n'
        return help

    def _join_parts(self, part_strings):
        return ''.join([part
                        for part in part_strings
                        if part and part is not SUPPRESS])

    def _format_usage(self, usage, actions, groups, prefix):
        if prefix is None:
            prefix = _('usage: ')

        # if usage is specified, use that
        if usage is not None:
            usage = usage % dict(prog=self._prog)

        # if no optionals or positionals are available, usage is just prog
        elif usage is None and not actions:
            usage = '%(prog)s' % dict(prog=self._prog)

        # if optionals and positionals are available, calculate usage
        elif usage is None:
            prog = '%(prog)s' % dict(prog=self._prog)

            # split optionals from positionals
            optionals = []
            positionals = []
            for action in actions:
                if action.option_strings:
                    optionals.append(action)
                else:
                    positionals.append(action)

            # build full usage string
            format = self._format_actions_usage
            action_usage = format(optionals + positionals, groups)
            usage = ' '.join([s for s in [prog, action_usage] if s])

            # wrap the usage parts if it's too long
            text_width = self._width - self._current_indent
            if len(prefix) + len(usage) > text_width:

                # break usage into wrappable parts
                part_regexp = r'\(.*?\)+|\[.*?\]+|\S+'
                opt_usage = format(optionals, groups)
                pos_usage = format(positionals, groups)
                opt_parts = _re.findall(part_regexp, opt_usage)
                pos_parts = _re.findall(part_regexp, pos_usage)
                assert ' '.join(opt_parts) == opt_usage
                assert ' '.join(pos_parts) == pos_usage

                # helper for wrapping lines
                def get_lines(parts, indent, prefix=None):
                    lines = []
                    line = []
                    if prefix is not None:
                        line_len = len(prefix) - 1
                    else:
                        line_len = len(indent) - 1
                    for part in parts:
                        if line_len + 1 + len(part) > text_width:
                            lines.append(indent + ' '.join(line))
                            line = []
                            line_len = len(indent) - 1
                        line.append(part)
                        line_len += len(part) + 1
                    if line:
                        lines.append(indent + ' '.join(line))
                    if prefix is not None:
                        lines[0] = lines[0][len(indent):]
                    return lines

                # if prog is short, follow it with optionals or positionals
                if len(prefix) + len(prog) <= 0.75 * text_width:
                    indent = ' ' * (len(prefix) + len(prog) + 1)
                    if opt_parts:
                        lines = get_lines([prog] + opt_parts, indent, prefix)
                        lines.extend(get_lines(pos_parts, indent))
                    elif pos_parts:
                        lines = get_lines([prog] + pos_parts, indent, prefix)
                    else:
                        lines = [prog]

                # if prog is long, put it on its own line
                else:
                    indent = ' ' * len(prefix)
                    parts = opt_parts + pos_parts
                    lines = get_lines(parts, indent)
                    if len(lines) > 1:
                        lines = []
                        lines.extend(get_lines(opt_parts, indent))
                        lines.extend(get_lines(pos_parts, indent))
                    lines = [prog] + lines

                # join lines into usage
                usage = '\n'.join(lines)

        # prefix with 'usage:'
        return '%s%s\n\n' % (prefix, usage)

    def _format_actions_usage(self, actions, groups):
        # find group indices and identify actions in groups
        group_actions = set()
        inserts = {}
        for group in groups:
            try:
                start = actions.index(group._group_actions[0])
            except ValueError:
                continue
            else:
                end = start + len(group._group_actions)
                if actions[start:end] == group._group_actions:
                    for action in group._group_actions:
                        group_actions.add(action)
                    if not group.required:
                        if start in inserts:
                            inserts[start] += ' ['
                        else:
                            inserts[start] = '['
                        inserts[end] = ']'
                    else:
                        if start in inserts:
                            inserts[start] += ' ('
                        else:
                            inserts[start] = '('
                        inserts[end] = ')'
                    for i in range(start + 1, end):
                        inserts[i] = '|'

        # collect all actions format strings
        parts = []
        for i, action in enumerate(actions):

            # suppressed arguments are marked with None
            # remove | separators for suppressed arguments
            if action.help is SUPPRESS:
                parts.append(None)
                if inserts.get(i) == '|':
                    inserts.pop(i)
                elif inserts.get(i + 1) == '|':
                    inserts.pop(i + 1)

            # produce all arg strings
            elif not action.option_strings:
                default = self._get_default_metavar_for_positional(action)
                part = self._format_args(action, default)

                # if it's in a group, strip the outer []
                if action in group_actions:
                    if part[0] == '[' and part[-1] == ']':
                        part = part[1:-1]

                # add the action string to the list
                parts.append(part)

            # produce the first way to invoke the option in brackets
            else:
                option_string = action.option_strings[0]

                # if the Optional doesn't take a value, format is:
                #    -s or --long
                if action.nargs == 0:
                    part = '%s' % option_string

                # if the Optional takes a value, format is:
                #    -s ARGS or --long ARGS
                else:
                    default = self._get_default_metavar_for_optional(action)
                    args_string = self._format_args(action, default)
                    part = '%s %s' % (option_string, args_string)

                # make it look optional if it's not required or in a group
                if not action.required and action not in group_actions:
                    part = '[%s]' % part

                # add the action string to the list
                parts.append(part)

        # insert things at the necessary indices
        for i in sorted(inserts, reverse=True):
            parts[i:i] = [inserts[i]]

        # join all the action items with spaces
        text = ' '.join([item for item in parts if item is not None])

        # clean up separators for mutually exclusive groups
        open = r'[\[(]'
        close = r'[\])]'
        text = _re.sub(r'(%s) ' % open, r'\1', text)
        text = _re.sub(r' (%s)' % close, r'\1', text)
        text = _re.sub(r'%s *%s' % (open, close), r'', text)
        text = _re.sub(r'\(([^|]*)\)', r'\1', text)
        text = text.strip()

        # return the text
        return text

    def _format_text(self, text):
        if '%(prog)' in text:
            text = text % dict(prog=self._prog)
        text_width = self._width - self._current_indent
        indent = ' ' * self._current_indent
        return self._fill_text(text, text_width, indent) + '\n\n'

    def _format_action(self, action):
        # determine the required width and the entry label
        help_position = min(self._action_max_length + 2,
                            self._max_help_position)
        help_width = self._width - help_position
        action_width = help_position - self._current_indent - 2
        action_header = self._format_action_invocation(action)

        # ho nelp; start on same line and add a final newline
        if not action.help:
            tup = self._current_indent, '', action_header
            action_header = '%*s%s\n' % tup

        # short action name; start on the same line and pad two spaces
        elif len(action_header) <= action_width:
            tup = self._current_indent, '', action_width, action_header
            action_header = '%*s%-*s  ' % tup
            indent_first = 0

        # long action name; start on the next line
        else:
            tup = self._current_indent, '', action_header
            action_header = '%*s%s\n' % tup
            indent_first = help_position

        # collect the pieces of the action help
        parts = [action_header]

        # if there was help for the action, add lines of help text
        if action.help:
            help_text = self._expand_help(action)
            help_lines = self._split_lines(help_text, help_width)
            parts.append('%*s%s\n' % (indent_first, '', help_lines[0]))
            for line in help_lines[1:]:
                parts.append('%*s%s\n' % (help_position, '', line))

        # or add a newline if the description doesn't end with one
        elif not action_header.endswith('\n'):
            parts.append('\n')

        # if there are any sub-actions, add their help as well
        for subaction in self._iter_indented_subactions(action):
            parts.append(self._format_action(subaction))

        # return a single string
        return self._join_parts(parts)

    def _format_action_invocation(self, action):
        if not action.option_strings:
            default = self._get_default_metavar_for_positional(action)
            metavar, = self._metavar_formatter(action, default)(1)
            return metavar

        else:
            parts = []

            # if the Optional doesn't take a value, format is:
            #    -s, --long
            if action.nargs == 0:
                parts.extend(action.option_strings)

            # if the Optional takes a value, format is:
            #    -s ARGS, --long ARGS
            else:
                default = self._get_default_metavar_for_optional(action)
                args_string = self._format_args(action, default)
                for option_string in action.option_strings:
                    parts.append('%s %s' % (option_string, args_string))

            return ', '.join(parts)

    def _metavar_formatter(self, action, default_metavar):
        if action.metavar is not None:
            result = action.metavar
        elif action.choices is not None:
            choice_strs = [str(choice) for choice in action.choices]
            result = '{%s}' % ','.join(choice_strs)
        else:
            result = default_metavar

        def format(tuple_size):
            if isinstance(result, tuple):
                return result
            else:
                return (result, ) * tuple_size
        return format

    def _format_args(self, action, default_metavar):
        get_metavar = self._metavar_formatter(action, default_metavar)
        if action.nargs is None:
            result = '%s' % get_metavar(1)
        elif action.nargs == OPTIONAL:
            result = '[%s]' % get_metavar(1)
        elif action.nargs == ZERO_OR_MORE:
            result = '[%s [%s ...]]' % get_metavar(2)
        elif action.nargs == ONE_OR_MORE:
            result = '%s [%s ...]' % get_metavar(2)
        elif action.nargs == REMAINDER:
            result = '...'
        elif action.nargs == PARSER:
            result = '%s ...' % get_metavar(1)
        else:
            formats = ['%s' for _ in range(action.nargs)]
            result = ' '.join(formats) % get_metavar(action.nargs)
        return result

    def _expand_help(self, action):
        params = dict(vars(action), prog=self._prog)
        for name in list(params):
            if params[name] is SUPPRESS:
                del params[name]
        for name in list(params):
            if hasattr(params[name], '__name__'):
                params[name] = params[name].__name__
        if params.get('choices') is not None:
            choices_str = ', '.join([str(c) for c in params['choices']])
            params['choices'] = choices_str
        return self._get_help_string(action) % params

    def _iter_indented_subactions(self, action):
        try:
            get_subactions = action._get_subactions
        except AttributeError:
            pass
        else:
            self._indent()
            for subaction in get_subactions():
                yield subaction
            self._dedent()

    def _split_lines(self, text, width):
        text = self._whitespace_matcher.sub(' ', text).strip()
        return _textwrap.wrap(text, width)

    def _fill_text(self, text, width, indent):
        text = self._whitespace_matcher.sub(' ', text).strip()
        return _textwrap.fill(text, width, initial_indent=indent,
                                           subsequent_indent=indent)

    def _get_help_string(self, action):
        return action.help

    def _get_default_metavar_for_optional(self, action):
        return action.dest.upper()

    def _get_default_metavar_for_positional(self, action):
        return action.dest


class RawDescriptionHelpFormatter(HelpFormatter):
    """Help message formatter which retains any formatting in descriptions.

    Only the name of this class is considered a public API. All the methods
    provided by the class are considered an implementation detail.
    """

    def _fill_text(self, text, width, indent):
        return ''.join(indent + line for line in text.splitlines(keepends=True))


class RawTextHelpFormatter(RawDescriptionHelpFormatter):
    """Help message formatter which retains formatting of all help text.

    Only the name of this class is considered a public API. All the methods
    provided by the class are considered an implementation detail.
    """

    def _split_lines(self, text, width):
        return text.splitlines()


class ArgumentDefaultsHelpFormatter(HelpFormatter):
    """Help message formatter which adds default values to argument help.

    Only the name of this class is considered a public API. All the methods
    provided by the class are considered an implementation detail.
    """

    def _get_help_string(self, action):
        help = action.help
        if '%(default)' not in action.help:
            if action.default is not SUPPRESS:
                defaulting_nargs = [OPTIONAL, ZERO_OR_MORE]
                if action.option_strings or action.nargs in defaulting_nargs:
                    help += ' (default: %(default)s)'
        return help


class MetavarTypeHelpFormatter(HelpFormatter):
    """Help message formatter which uses the argument 'type' as the default
    metavar value (instead of the argument 'dest')

    Only the name of this class is considered a public API. All the methods
    provided by the class are considered an implementation detail.
    """

    def _get_default_metavar_for_optional(self, action):
        return action.type.__name__

    def _get_default_metavar_for_positional(self, action):
        return action.type.__name__



# =====================
# Options and Arguments
# =====================

def _get_action_name(argument):
    if argument is None:
        return None
    elif argument.option_strings:
        return  '/'.join(argument.option_strings)
    elif argument.metavar not in (None, SUPPRESS):
        return argument.metavar
    elif argument.dest not in (None, SUPPRESS):
        return argument.dest
    else:
        return None


class ArgumentError(Exception):
    """An error from creating or using an argument (optional or positional).

    The string value of this exception is the message, augmented with
    information about the argument that caused it.
    """

    def __init__(self, argument, message):
        self.argument_name = _get_action_name(argument)
        self.message = message

    def __str__(self):
        if self.argument_name is None:
            format = '%(message)s'
        else:
            format = 'argument %(argument_name)s: %(message)s'
        return format % dict(message=self.message,
                             argument_name=self.argument_name)


class ArgumentTypeError(Exception):
    """An error from trying to convert a command line string to a type."""
    pass


# ==============
# Action classes
# ==============

class Action(_AttributeHolder):
    """Information about how to convert command line strings to Python objects.

    Action objects are used by an ArgumentParser to represent the information
    needed to parse a single argument from one or more strings from the
    command line. The keyword arguments to the Action constructor are also
    all attributes of Action instances.

    Keyword Arguments:

        - option_strings -- A list of command-line option strings which
            should be associated with this action.

        - dest -- The name of the attribute to hold the created object(s)

        - nargs -- The number of command-line arguments that should be
            consumed. By default, one argument will be consumed and a single
            value will be produced.  Other values include:
                - N (an integer) consumes N arguments (and produces a list)
                - '?' consumes zero or one arguments
                - '*' consumes zero or more arguments (and produces a list)
                - '+' consumes one or more arguments (and produces a list)
            Note that the difference between the default and nargs=1 is that
            with the default, a single value will be produced, while with
            nargs=1, a list containing a single value will be produced.

        - const -- The value to be produced if the option is specified and the
            option uses an action that takes no values.

        - default -- The value to be produced if the option is not specified.

        - type -- A callable that accepts a single string argument, and
            returns the converted value.  The standard Python types str, int,
            float, and complex are useful examples of such callables.  If None,
            str is used.

        - choices -- A container of values that should be allowed. If not None,
            after a command-line argument has been converted to the appropriate
            type, an exception will be raised if it is not a member of this
            collection.

        - required -- True if the action must always be specified at the
            command line. This is only meaningful for optional command-line
            arguments.

        - help -- The help string describing the argument.

        - metavar -- The name to be used for the option's argument with the
            help string. If None, the 'dest' value will be used as the name.
    """

    def __init__(self,
                 option_strings,
                 dest,
                 nargs=None,
                 const=None,
                 default=None,
                 type=None,
                 choices=None,
                 required=False,
                 help=None,
                 metavar=None):
        self.option_strings = option_strings
        self.dest = dest
        self.nargs = nargs
        self.const = const
        self.default = default
        self.type = type
        self.choices = choices
        self.required = required
        self.help = help
        self.metavar = metavar

    def _get_kwargs(self):
        names = [
            'option_strings',
            'dest',
            'nargs',
            'const',
            'default',
            'type',
            'choices',
            'help',
            'metavar',
        ]
        return [(name, getattr(self, name)) for name in names]

    def __call__(self, parser, namespace, values, option_string=None):
        raise NotImplementedError(_('.__call__() not defined'))


class _StoreAction(Action):

    def __init__(self,
                 option_strings,
                 dest,
                 nargs=None,
                 const=None,
                 default=None,
                 type=None,
                 choices=None,
                 required=False,
                 help=None,
                 metavar=None):
        if nargs == 0:
            raise ValueError('nargs for store actions must be > 0; if you '
                             'have nothing to store, actions such as store '
                             'true or store const may be more appropriate')
        if const is not None and nargs != OPTIONAL:
            raise ValueError('nargs must be %r to supply const' % OPTIONAL)
        super(_StoreAction, self).__init__(
            option_strings=option_strings,
            dest=dest,
            nargs=nargs,
            const=const,
            default=default,
            type=type,
            choices=choices,
            required=required,
            help=help,
            metavar=metavar)

    def __call__(self, parser, namespace, values, option_string=None):
        setattr(namespace, self.dest, values)


class _StoreConstAction(Action):

    def __init__(self,
                 option_strings,
                 dest,
                 const,
                 default=None,
                 required=False,
                 help=None,
                 metavar=None):
        super(_StoreConstAction, self).__init__(
            option_strings=option_strings,
            dest=dest,
            nargs=0,
            const=const,
            default=default,
            required=required,
            help=help)

    def __call__(self, parser, namespace, values, option_string=None):
        setattr(namespace, self.dest, self.const)


class _StoreTrueAction(_StoreConstAction):

    def __init__(self,
                 option_strings,
                 dest,
                 default=False,
                 required=False,
                 help=None):
        super(_StoreTrueAction, self).__init__(
            option_strings=option_strings,
            dest=dest,
            const=True,
            default=default,
            required=required,
            help=help)


class _StoreFalseAction(_StoreConstAction):

    def __init__(self,
                 option_strings,
                 dest,
                 default=True,
                 required=False,
                 help=None):
        super(_StoreFalseAction, self).__init__(
            option_strings=option_strings,
            dest=dest,
            const=False,
            default=default,
            required=required,
            help=help)


class _AppendAction(Action):

    def __init__(self,
                 option_strings,
                 dest,
                 nargs=None,
                 const=None,
                 default=None,
                 type=None,
                 choices=None,
                 required=False,
                 help=None,
                 metavar=None):
        if nargs == 0:
            raise ValueError('nargs for append actions must be > 0; if arg '
                             'strings are not supplying the value to append, '
                             'the append const action may be more appropriate')
        if const is not None and nargs != OPTIONAL:
            raise ValueError('nargs must be %r to supply const' % OPTIONAL)
        super(_AppendAction, self).__init__(
            option_strings=option_strings,
            dest=dest,
            nargs=nargs,
            const=const,
            default=default,
            type=type,
            choices=choices,
            required=required,
            help=help,
            metavar=metavar)

    def __call__(self, parser, namespace, values, option_string=None):
        items = _copy.copy(_ensure_value(namespace, self.dest, []))
        items.append(values)
        setattr(namespace, self.dest, items)


class _AppendConstAction(Action):

    def __init__(self,
                 option_strings,
                 dest,
                 const,
                 default=None,
                 required=False,
                 help=None,
                 metavar=None):
        super(_AppendConstAction, self).__init__(
            option_strings=option_strings,
            dest=dest,
            nargs=0,
            const=const,
            default=default,
            required=required,
            help=help,
            metavar=metavar)

    def __call__(self, parser, namespace, values, option_string=None):
        items = _copy.copy(_ensure_value(namespace, self.dest, []))
        items.append(self.const)
        setattr(namespace, self.dest, items)


class _CountAction(Action):

    def __init__(self,
                 option_strings,
                 dest,
                 default=None,
                 required=False,
                 help=None):
        super(_CountAction, self).__init__(
            option_strings=option_strings,
            dest=dest,
            nargs=0,
            default=default,
            required=required,
            help=help)

    def __call__(self, parser, namespace, values, option_string=None):
        new_count = _ensure_value(namespace, self.dest, 0) + 1
        setattr(namespace, self.dest, new_count)


class _HelpAction(Action):

    def __init__(self,
                 option_strings,
                 dest=SUPPRESS,
                 default=SUPPRESS,
                 help=None):
        super(_HelpAction, self).__init__(
            option_strings=option_strings,
            dest=dest,
            default=default,
            nargs=0,
            help=help)

    def __call__(self, parser, namespace, values, option_string=None):
        parser.print_help()
        parser.exit()


class _VersionAction(Action):

    def __init__(self,
                 option_strings,
                 version=None,
                 dest=SUPPRESS,
                 default=SUPPRESS,
                 help="show program's version number and exit"):
        super(_VersionAction, self).__init__(
            option_strings=option_strings,
            dest=dest,
            default=default,
            nargs=0,
            help=help)
        self.version = version

    def __call__(self, parser, namespace, values, option_string=None):
        version = self.version
        if version is None:
            version = parser.version
        formatter = parser._get_formatter()
        formatter.add_text(version)
        parser.exit(message=formatter.format_help())


class _SubParsersAction(Action):

    class _ChoicesPseudoAction(Action):

        def __init__(self, name, aliases, help):
            metavar = dest = name
            if aliases:
                metavar += ' (%s)' % ', '.join(aliases)
            sup = super(_SubParsersAction._ChoicesPseudoAction, self)
            sup.__init__(option_strings=[], dest=dest, help=help,
                         metavar=metavar)

    def __init__(self,
                 option_strings,
                 prog,
                 parser_class,
                 dest=SUPPRESS,
                 help=None,
                 metavar=None):

        self._prog_prefix = prog
        self._parser_class = parser_class
        self._name_parser_map = _collections.OrderedDict()
        self._choices_actions = []

        super(_SubParsersAction, self).__init__(
            option_strings=option_strings,
            dest=dest,
            nargs=PARSER,
            choices=self._name_parser_map,
            help=help,
            metavar=metavar)

    def add_parser(self, name, **kwargs):
        # set prog from the existing prefix
        if kwargs.get('prog') is None:
            kwargs['prog'] = '%s %s' % (self._prog_prefix, name)

        aliases = kwargs.pop('aliases', ())

        # create a pseudo-action to hold the choice help
        if 'help' in kwargs:
            help = kwargs.pop('help')
            choice_action = self._ChoicesPseudoAction(name, aliases, help)
            self._choices_actions.append(choice_action)

        # create the parser and add it to the map
        parser = self._parser_class(**kwargs)
        self._name_parser_map[name] = parser

        # make parser available under aliases also
        for alias in aliases:
            self._name_parser_map[alias] = parser

        return parser

    def _get_subactions(self):
        return self._choices_actions

    def __call__(self, parser, namespace, values, option_string=None):
        parser_name = values[0]
        arg_strings = values[1:]

        # set the parser name if requested
        if self.dest is not SUPPRESS:
            setattr(namespace, self.dest, parser_name)

        # select the parser
        try:
            parser = self._name_parser_map[parser_name]
        except KeyError:
            args = {'parser_name': parser_name,
                    'choices': ', '.join(self._name_parser_map)}
            msg = _('unknown parser %(parser_name)r (choices: %(choices)s)') % args
            raise ArgumentError(self, msg)

        # parse all the remaining options into the namespace
        # store any unrecognized options on the object, so that the top
        # level parser can decide what to do with them
        namespace, arg_strings = parser.parse_known_args(arg_strings, namespace)
        if arg_strings:
            vars(namespace).setdefault(_UNRECOGNIZED_ARGS_ATTR, [])
            getattr(namespace, _UNRECOGNIZED_ARGS_ATTR).extend(arg_strings)


# ==============
# Type classes
# ==============

class FileType(object):
    """Factory for creating file object types

    Instances of FileType are typically passed as type= arguments to the
    ArgumentParser add_argument() method.

    Keyword Arguments:
        - mode -- A string indicating how the file is to be opened. Accepts the
            same values as the builtin open() function.
        - bufsize -- The file's desired buffer size. Accepts the same values as
            the builtin open() function.
    """

    def __init__(self, mode='r', bufsize=-1):
        self._mode = mode
        self._bufsize = bufsize

    def __call__(self, string):
        # the special argument "-" means sys.std{in,out}
        if string == '-':
            if 'r' in self._mode:
                return _sys.stdin
            elif 'w' in self._mode:
                return _sys.stdout
            else:
                msg = _('argument "-" with mode %r') % self._mode
                raise ValueError(msg)

        # all other arguments are used as file names
        try:
            return open(string, self._mode, self._bufsize)
        except IOError as e:
            message = _("can't open '%s': %s")
            raise ArgumentTypeError(message % (string, e))

    def __repr__(self):
        args = self._mode, self._bufsize
        args_str = ', '.join(repr(arg) for arg in args if arg != -1)
        return '%s(%s)' % (type(self).__name__, args_str)

# ===========================
# Optional and Positional Parsing
# ===========================

class Namespace(_AttributeHolder):
    """Simple object for storing attributes.

    Implements equality by attribute names and values, and provides a simple
    string representation.
    """

    def __init__(self, **kwargs):
        for name in kwargs:
            setattr(self, name, kwargs[name])

    def __eq__(self, other):
        return vars(self) == vars(other)

    def __ne__(self, other):
        return not (self == other)

    def __contains__(self, key):
        return key in self.__dict__


class _ActionsContainer(object):

    def __init__(self,
                 description,
                 prefix_chars,
                 argument_default,
                 conflict_handler):
        super(_ActionsContainer, self).__init__()

        self.description = description
        self.argument_default = argument_default
        self.prefix_chars = prefix_chars
        self.conflict_handler = conflict_handler

        # set up registries
        self._registries = {}

        # register actions
        self.register('action', None, _StoreAction)
        self.register('action', 'store', _StoreAction)
        self.register('action', 'store_const', _StoreConstAction)
        self.register('action', 'store_true', _StoreTrueAction)
        self.register('action', 'store_false', _StoreFalseAction)
        self.register('action', 'append', _AppendAction)
        self.register('action', 'append_const', _AppendConstAction)
        self.register('action', 'count', _CountAction)
        self.register('action', 'help', _HelpAction)
        self.register('action', 'version', _VersionAction)
        self.register('action', 'parsers', _SubParsersAction)

        # raise an exception if the conflict handler is invalid
        self._get_handler()

        # action storage
        self._actions = []
        self._option_string_actions = {}

        # groups
        self._action_groups = []
        self._mutually_exclusive_groups = []

        # defaults storage
        self._defaults = {}

        # determines whether an "option" looks like a negative number
        self._negative_number_matcher = _re.compile(r'^-\d+$|^-\d*\.\d+$')

        # whether or not there are any optionals that look like negative
        # numbers -- uses a list so it can be shared and edited
        self._has_negative_number_optionals = []

    # ====================
    # Registration methods
    # ====================
    def register(self, registry_name, value, object):
        registry = self._registries.setdefault(registry_name, {})
        registry[value] = object

    def _registry_get(self, registry_name, value, default=None):
        return self._registries[registry_name].get(value, default)

    # ==================================
    # Namespace default accessor methods
    # ==================================
    def set_defaults(self, **kwargs):
        self._defaults.update(kwargs)

        # if these defaults match any existing arguments, replace
        # the previous default on the object with the new one
        for action in self._actions:
            if action.dest in kwargs:
                action.default = kwargs[action.dest]

    def get_default(self, dest):
        for action in self._actions:
            if action.dest == dest and action.default is not None:
                return action.default
        return self._defaults.get(dest, None)


    # =======================
    # Adding argument actions
    # =======================
    def add_argument(self, *args, **kwargs):
        """
        add_argument(dest, ..., name=value, ...)
        add_argument(option_string, option_string, ..., name=value, ...)
        """

        # if no positional args are supplied or only one is supplied and
        # it doesn't look like an option string, parse a positional
        # argument
        chars = self.prefix_chars
        if not args or len(args) == 1 and args[0][0] not in chars:
            if args and 'dest' in kwargs:
                raise ValueError('dest supplied twice for positional argument')
            kwargs = self._get_positional_kwargs(*args, **kwargs)

        # otherwise, we're adding an optional argument
        else:
            kwargs = self._get_optional_kwargs(*args, **kwargs)

        # if no default was supplied, use the parser-level default
        if 'default' not in kwargs:
            dest = kwargs['dest']
            if dest in self._defaults:
                kwargs['default'] = self._defaults[dest]
            elif self.argument_default is not None:
                kwargs['default'] = self.argument_default

        # create the action object, and add it to the parser
        action_class = self._pop_action_class(kwargs)
        if not callable(action_class):
            raise ValueError('unknown action "%s"' % (action_class,))
        action = action_class(**kwargs)

        # raise an error if the action type is not callable
        type_func = self._registry_get('type', action.type, action.type)
        if not callable(type_func):
            raise ValueError('%r is not callable' % (type_func,))

        # raise an error if the metavar does not match the type
        if hasattr(self, "_get_formatter"):
            try:
                self._get_formatter()._format_args(action, None)
            except TypeError:
                raise ValueError("length of metavar tuple does not match nargs")

        return self._add_action(action)

    def add_argument_group(self, *args, **kwargs):
        group = _ArgumentGroup(self, *args, **kwargs)
        self._action_groups.append(group)
        return group

    def add_mutually_exclusive_group(self, **kwargs):
        group = _MutuallyExclusiveGroup(self, **kwargs)
        self._mutually_exclusive_groups.append(group)
        return group

    def _add_action(self, action):
        # resolve any conflicts
        self._check_conflict(action)

        # add to actions list
        self._actions.append(action)
        action.container = self

        # index the action by any option strings it has
        for option_string in action.option_strings:
            self._option_string_actions[option_string] = action

        # set the flag if any option strings look like negative numbers
        for option_string in action.option_strings:
            if self._negative_number_matcher.match(option_string):
                if not self._has_negative_number_optionals:
                    self._has_negative_number_optionals.append(True)

        # return the created action
        return action

    def _remove_action(self, action):
        self._actions.remove(action)

    def _add_container_actions(self, container):
        # collect groups by titles
        title_group_map = {}
        for group in self._action_groups:
            if group.title in title_group_map:
                msg = _('cannot merge actions - two groups are named %r')
                raise ValueError(msg % (group.title))
            title_group_map[group.title] = group

        # map each action to its group
        group_map = {}
        for group in container._action_groups:

            # if a group with the title exists, use that, otherwise
            # create a new group matching the container's group
            if group.title not in title_group_map:
                title_group_map[group.title] = self.add_argument_group(
                    title=group.title,
                    description=group.description,
                    conflict_handler=group.conflict_handler)

            # map the actions to their new group
            for action in group._group_actions:
                group_map[action] = title_group_map[group.title]

        # add container's mutually exclusive groups
        # NOTE: if add_mutually_exclusive_group ever gains title= and
        # description= then this code will need to be expanded as above
        for group in container._mutually_exclusive_groups:
            mutex_group = self.add_mutually_exclusive_group(
                required=group.required)

            # map the actions to their new mutex group
            for action in group._group_actions:
                group_map[action] = mutex_group

        # add all actions to this container or their group
        for action in container._actions:
            group_map.get(action, self)._add_action(action)

    def _get_positional_kwargs(self, dest, **kwargs):
        # make sure required is not specified
        if 'required' in kwargs:
            msg = _("'required' is an invalid argument for positionals")
            raise TypeError(msg)

        # mark positional arguments as required if at least one is
        # always required
        if kwargs.get('nargs') not in [OPTIONAL, ZERO_OR_MORE]:
            kwargs['required'] = True
        if kwargs.get('nargs') == ZERO_OR_MORE and 'default' not in kwargs:
            kwargs['required'] = True

        # return the keyword arguments with no option strings
        return dict(kwargs, dest=dest, option_strings=[])

    def _get_optional_kwargs(self, *args, **kwargs):
        # determine short and long option strings
        option_strings = []
        long_option_strings = []
        for option_string in args:
            # error on strings that don't start with an appropriate prefix
            if not option_string[0] in self.prefix_chars:
                args = {'option': option_string,
                        'prefix_chars': self.prefix_chars}
                msg = _('invalid option string %(option)r: '
                        'must start with a character %(prefix_chars)r')
                raise ValueError(msg % args)

            # strings starting with two prefix characters are long options
            option_strings.append(option_string)
            if option_string[0] in self.prefix_chars:
                if len(option_string) > 1:
                    if option_string[1] in self.prefix_chars:
                        long_option_strings.append(option_string)

        # infer destination, '--foo-bar' -> 'foo_bar' and '-x' -> 'x'
        dest = kwargs.pop('dest', None)
        if dest is None:
            if long_option_strings:
                dest_option_string = long_option_strings[0]
            else:
                dest_option_string = option_strings[0]
            dest = dest_option_string.lstrip(self.prefix_chars)
            if not dest:
                msg = _('dest= is required for options like %r')
                raise ValueError(msg % option_string)
            dest = dest.replace('-', '_')

        # return the updated keyword arguments
        return dict(kwargs, dest=dest, option_strings=option_strings)

    def _pop_action_class(self, kwargs, default=None):
        action = kwargs.pop('action', default)
        return self._registry_get('action', action, action)

    def _get_handler(self):
        # determine function from conflict handler string
        handler_func_name = '_handle_conflict_%s' % self.conflict_handler
        try:
            return getattr(self, handler_func_name)
        except AttributeError:
            msg = _('invalid conflict_resolution value: %r')
            raise ValueError(msg % self.conflict_handler)

    def _check_conflict(self, action):

        # find all options that conflict with this option
        confl_optionals = []
        for option_string in action.option_strings:
            if option_string in self._option_string_actions:
                confl_optional = self._option_string_actions[option_string]
                confl_optionals.append((option_string, confl_optional))

        # resolve any conflicts
        if confl_optionals:
            conflict_handler = self._get_handler()
            conflict_handler(action, confl_optionals)

    def _handle_conflict_error(self, action, conflicting_actions):
        message = ngettext('conflicting option string: %s',
                           'conflicting option strings: %s',
                           len(conflicting_actions))
        conflict_string = ', '.join([option_string
                                     for option_string, action
                                     in conflicting_actions])
        raise ArgumentError(action, message % conflict_string)

    def _handle_conflict_resolve(self, action, conflicting_actions):

        # remove all conflicting options
        for option_string, action in conflicting_actions:

            # remove the conflicting option
            action.option_strings.remove(option_string)
            self._option_string_actions.pop(option_string, None)

            # if the option now has no option string, remove it from the
            # container holding it
            if not action.option_strings:
                action.container._remove_action(action)


class _ArgumentGroup(_ActionsContainer):

    def __init__(self, container, title=None, description=None, **kwargs):
        # add any missing keyword arguments by checking the container
        update = kwargs.setdefault
        update('conflict_handler', container.conflict_handler)
        update('prefix_chars', container.prefix_chars)
        update('argument_default', container.argument_default)
        super_init = super(_ArgumentGroup, self).__init__
        super_init(description=description, **kwargs)

        # group attributes
        self.title = title
        self._group_actions = []

        # share most attributes with the container
        self._registries = container._registries
        self._actions = container._actions
        self._option_string_actions = container._option_string_actions
        self._defaults = container._defaults
        self._has_negative_number_optionals = \
            container._has_negative_number_optionals
        self._mutually_exclusive_groups = container._mutually_exclusive_groups

    def _add_action(self, action):
        action = super(_ArgumentGroup, self)._add_action(action)
        self._group_actions.append(action)
        return action

    def _remove_action(self, action):
        super(_ArgumentGroup, self)._remove_action(action)
        self._group_actions.remove(action)


class _MutuallyExclusiveGroup(_ArgumentGroup):

    def __init__(self, container, required=False):
        super(_MutuallyExclusiveGroup, self).__init__(container)
        self.required = required
        self._container = container

    def _add_action(self, action):
        if action.required:
            msg = _('mutually exclusive arguments must be optional')
            raise ValueError(msg)
        action = self._container._add_action(action)
        self._group_actions.append(action)
        return action

    def _remove_action(self, action):
        self._container._remove_action(action)
        self._group_actions.remove(action)


class ArgumentParser(_AttributeHolder, _ActionsContainer):
    """Object for parsing command line strings into Python objects.

    Keyword Arguments:
        - prog -- The name of the program (default: sys.argv[0])
        - usage -- A usage message (default: auto-generated from arguments)
        - description -- A description of what the program does
        - epilog -- Text following the argument descriptions
        - parents -- Parsers whose arguments should be copied into this one
        - formatter_class -- HelpFormatter class for printing help messages
        - prefix_chars -- Characters that prefix optional arguments
        - fromfile_prefix_chars -- Characters that prefix files containing
            additional arguments
        - argument_default -- The default value for all arguments
        - conflict_handler -- String indicating how to handle conflicts
        - add_help -- Add a -h/-help option
    """

    def __init__(self,
                 prog=None,
                 usage=None,
                 description=None,
                 epilog=None,
                 parents=[],
                 formatter_class=HelpFormatter,
                 prefix_chars='-',
                 fromfile_prefix_chars=None,
                 argument_default=None,
                 conflict_handler='error',
                 add_help=True):

        superinit = super(ArgumentParser, self).__init__
        superinit(description=description,
                  prefix_chars=prefix_chars,
                  argument_default=argument_default,
                  conflict_handler=conflict_handler)

        # default setting for prog
        if prog is None:
            prog = _os.path.basename(_sys.argv[0])

        self.prog = prog
        self.usage = usage
        self.epilog = epilog
        self.formatter_class = formatter_class
        self.fromfile_prefix_chars = fromfile_prefix_chars
        self.add_help = add_help

        add_group = self.add_argument_group
        self._positionals = add_group(_('positional arguments'))
        self._optionals = add_group(_('optional arguments'))
        self._subparsers = None

        # register types
        def identity(string):
            return string
        self.register('type', None, identity)

        # add help argument if necessary
        # (using explicit default to override global argument_default)
        default_prefix = '-' if '-' in prefix_chars else prefix_chars[0]
        if self.add_help:
            self.add_argument(
                default_prefix+'h', default_prefix*2+'help',
                action='help', default=SUPPRESS,
                help=_('show this help message and exit'))

        # add parent arguments and defaults
        for parent in parents:
            self._add_container_actions(parent)
            try:
                defaults = parent._defaults
            except AttributeError:
                pass
            else:
                self._defaults.update(defaults)

    # =======================
    # Pretty __repr__ methods
    # =======================
    def _get_kwargs(self):
        names = [
            'prog',
            'usage',
            'description',
            'formatter_class',
            'conflict_handler',
            'add_help',
        ]
        return [(name, getattr(self, name)) for name in names]

    # ==================================
    # Optional/Positional adding methods
    # ==================================
    def add_subparsers(self, **kwargs):
        if self._subparsers is not None:
            self.error(_('cannot have multiple subparser arguments'))

        # add the parser class to the arguments if it's not present
        kwargs.setdefault('parser_class', type(self))

        if 'title' in kwargs or 'description' in kwargs:
            title = _(kwargs.pop('title', 'subcommands'))
            description = _(kwargs.pop('description', None))
            self._subparsers = self.add_argument_group(title, description)
        else:
            self._subparsers = self._positionals

        # prog defaults to the usage message of this parser, skipping
        # optional arguments and with no "usage:" prefix
        if kwargs.get('prog') is None:
            formatter = self._get_formatter()
            positionals = self._get_positional_actions()
            groups = self._mutually_exclusive_groups
            formatter.add_usage(self.usage, positionals, groups, '')
            kwargs['prog'] = formatter.format_help().strip()

        # create the parsers action and add it to the positionals list
        parsers_class = self._pop_action_class(kwargs, 'parsers')
        action = parsers_class(option_strings=[], **kwargs)
        self._subparsers._add_action(action)

        # return the created parsers action
        return action

    def _add_action(self, action):
        if action.option_strings:
            self._optionals._add_action(action)
        else:
            self._positionals._add_action(action)
        return action

    def _get_optional_actions(self):
        return [action
                for action in self._actions
                if action.option_strings]

    def _get_positional_actions(self):
        return [action
                for action in self._actions
                if not action.option_strings]

    # =====================================
    # Command line argument parsing methods
    # =====================================
    def parse_args(self, args=None, namespace=None):
        args, argv = self.parse_known_args(args, namespace)
        if argv:
            msg = _('unrecognized arguments: %s')
            self.error(msg % ' '.join(argv))
        return args

    def parse_known_args(self, args=None, namespace=None):
        if args is None:
            # args default to the system args
            args = _sys.argv[1:]
        else:
            # make sure that args are mutable
            args = list(args)

        # default Namespace built from parser defaults
        if namespace is None:
            namespace = Namespace()

        # add any action defaults that aren't present
        for action in self._actions:
            if action.dest is not SUPPRESS:
                if not hasattr(namespace, action.dest):
                    if action.default is not SUPPRESS:
                        setattr(namespace, action.dest, action.default)

        # add any parser defaults that aren't present
        for dest in self._defaults:
            if not hasattr(namespace, dest):
                setattr(namespace, dest, self._defaults[dest])

        # parse the arguments and exit if there are any errors
        try:
            namespace, args = self._parse_known_args(args, namespace)
            if hasattr(namespace, _UNRECOGNIZED_ARGS_ATTR):
                args.extend(getattr(namespace, _UNRECOGNIZED_ARGS_ATTR))
                delattr(namespace, _UNRECOGNIZED_ARGS_ATTR)
            return namespace, args
        except ArgumentError:
            err = _sys.exc_info()[1]
            self.error(str(err))

    def _parse_known_args(self, arg_strings, namespace):
        # replace arg strings that are file references
        if self.fromfile_prefix_chars is not None:
            arg_strings = self._read_args_from_files(arg_strings)

        # map all mutually exclusive arguments to the other arguments
        # they can't occur with
        action_conflicts = {}
        for mutex_group in self._mutually_exclusive_groups:
            group_actions = mutex_group._group_actions
            for i, mutex_action in enumerate(mutex_group._group_actions):
                conflicts = action_conflicts.setdefault(mutex_action, [])
                conflicts.extend(group_actions[:i])
                conflicts.extend(group_actions[i + 1:])

        # find all option indices, and determine the arg_string_pattern
        # which has an 'O' if there is an option at an index,
        # an 'A' if there is an argument, or a '-' if there is a '--'
        option_string_indices = {}
        arg_string_pattern_parts = []
        arg_strings_iter = iter(arg_strings)
        for i, arg_string in enumerate(arg_strings_iter):

            # all args after -- are non-options
            if arg_string == '--':
                arg_string_pattern_parts.append('-')
                for arg_string in arg_strings_iter:
                    arg_string_pattern_parts.append('A')

            # otherwise, add the arg to the arg strings
            # and note the index if it was an option
            else:
                option_tuple = self._parse_optional(arg_string)
                if option_tuple is None:
                    pattern = 'A'
                else:
                    option_string_indices[i] = option_tuple
                    pattern = 'O'
                arg_string_pattern_parts.append(pattern)

        # join the pieces together to form the pattern
        arg_strings_pattern = ''.join(arg_string_pattern_parts)

        # converts arg strings to the appropriate and then takes the action
        seen_actions = set()
        seen_non_default_actions = set()

        def take_action(action, argument_strings, option_string=None):
            seen_actions.add(action)
            argument_values = self._get_values(action, argument_strings)

            # error if this argument is not allowed with other previously
            # seen arguments, assuming that actions that use the default
            # value don't really count as "present"
            if argument_values is not action.default:
                seen_non_default_actions.add(action)
                for conflict_action in action_conflicts.get(action, []):
                    if conflict_action in seen_non_default_actions:
                        msg = _('not allowed with argument %s')
                        action_name = _get_action_name(conflict_action)
                        raise ArgumentError(action, msg % action_name)

            # take the action if we didn't receive a SUPPRESS value
            # (e.g. from a default)
            if argument_values is not SUPPRESS:
                action(self, namespace, argument_values, option_string)

        # function to convert arg_strings into an optional action
        def consume_optional(start_index):

            # get the optional identified at this index
            option_tuple = option_string_indices[start_index]
            action, option_string, explicit_arg = option_tuple

            # identify additional optionals in the same arg string
            # (e.g. -xyz is the same as -x -y -z if no args are required)
            match_argument = self._match_argument
            action_tuples = []
            while True:

                # if we found no optional action, skip it
                if action is None:
                    extras.append(arg_strings[start_index])
                    return start_index + 1

                # if there is an explicit argument, try to match the
                # optional's string arguments to only this
                if explicit_arg is not None:
                    arg_count = match_argument(action, 'A')

                    # if the action is a single-dash option and takes no
                    # arguments, try to parse more single-dash options out
                    # of the tail of the option string
                    chars = self.prefix_chars
                    if arg_count == 0 and option_string[1] not in chars:
                        action_tuples.append((action, [], option_string))
                        char = option_string[0]
                        option_string = char + explicit_arg[0]
                        new_explicit_arg = explicit_arg[1:] or None
                        optionals_map = self._option_string_actions
                        if option_string in optionals_map:
                            action = optionals_map[option_string]
                            explicit_arg = new_explicit_arg
                        else:
                            msg = _('ignored explicit argument %r')
                            raise ArgumentError(action, msg % explicit_arg)

                    # if the action expect exactly one argument, we've
                    # successfully matched the option; exit the loop
                    elif arg_count == 1:
                        stop = start_index + 1
                        args = [explicit_arg]
                        action_tuples.append((action, args, option_string))
                        break

                    # error if a double-dash option did not use the
                    # explicit argument
                    else:
                        msg = _('ignored explicit argument %r')
                        raise ArgumentError(action, msg % explicit_arg)

                # if there is no explicit argument, try to match the
                # optional's string arguments with the following strings
                # if successful, exit the loop
                else:
                    start = start_index + 1
                    selected_patterns = arg_strings_pattern[start:]
                    arg_count = match_argument(action, selected_patterns)
                    stop = start + arg_count
                    args = arg_strings[start:stop]
                    action_tuples.append((action, args, option_string))
                    break

            # add the Optional to the list and return the index at which
            # the Optional's string args stopped
            assert action_tuples
            for action, args, option_string in action_tuples:
                take_action(action, args, option_string)
            return stop

        # the list of Positionals left to be parsed; this is modified
        # by consume_positionals()
        positionals = self._get_positional_actions()

        # function to convert arg_strings into positional actions
        def consume_positionals(start_index):
            # match as many Positionals as possible
            match_partial = self._match_arguments_partial
            selected_pattern = arg_strings_pattern[start_index:]
            arg_counts = match_partial(positionals, selected_pattern)

            # slice off the appropriate arg strings for each Positional
            # and add the Positional and its args to the list
            for action, arg_count in zip(positionals, arg_counts):
                args = arg_strings[start_index: start_index + arg_count]
                start_index += arg_count
                take_action(action, args)

            # slice off the Positionals that we just parsed and return the
            # index at which the Positionals' string args stopped
            positionals[:] = positionals[len(arg_counts):]
            return start_index

        # consume Positionals and Optionals alternately, until we have
        # passed the last option string
        extras = []
        start_index = 0
        if option_string_indices:
            max_option_string_index = max(option_string_indices)
        else:
            max_option_string_index = -1
        while start_index <= max_option_string_index:

            # consume any Positionals preceding the next option
            next_option_string_index = min([
                index
                for index in option_string_indices
                if index >= start_index])
            if start_index != next_option_string_index:
                positionals_end_index = consume_positionals(start_index)

                # only try to parse the next optional if we didn't consume
                # the option string during the positionals parsing
                if positionals_end_index > start_index:
                    start_index = positionals_end_index
                    continue
                else:
                    start_index = positionals_end_index

            # if we consumed all the positionals we could and we're not
            # at the index of an option string, there were extra arguments
            if start_index not in option_string_indices:
                strings = arg_strings[start_index:next_option_string_index]
                extras.extend(strings)
                start_index = next_option_string_index

            # consume the next optional and any arguments for it
            start_index = consume_optional(start_index)

        # consume any positionals following the last Optional
        stop_index = consume_positionals(start_index)

        # if we didn't consume all the argument strings, there were extras
        extras.extend(arg_strings[stop_index:])

        # make sure all required actions were present and also convert
        # action defaults which were not given as arguments
        required_actions = []
        for action in self._actions:
            if action not in seen_actions:
                if action.required:
                    required_actions.append(_get_action_name(action))
                else:
                    # Convert action default now instead of doing it before
                    # parsing arguments to avoid calling convert functions
                    # twice (which may fail) if the argument was given, but
                    # only if it was defined already in the namespace
                    if (action.default is not None and
<<<<<<< HEAD
                        isinstance(action, _StoreAction) and
                        hasattr(namespace, action.dest) and
                        action.default is getattr(namespace, action.dest)):
=======
                            isinstance(action.default, str) and
                            hasattr(namespace, action.dest) and
                            action.default is getattr(namespace, action.dest)):
>>>>>>> 2dceb359
                        setattr(namespace, action.dest,
                                self._get_value(action, action.default))

        if required_actions:
            self.error(_('the following arguments are required: %s') %
                       ', '.join(required_actions))

        # make sure all required groups had one option present
        for group in self._mutually_exclusive_groups:
            if group.required:
                for action in group._group_actions:
                    if action in seen_non_default_actions:
                        break

                # if no actions were used, report the error
                else:
                    names = [_get_action_name(action)
                             for action in group._group_actions
                             if action.help is not SUPPRESS]
                    msg = _('one of the arguments %s is required')
                    self.error(msg % ' '.join(names))

        # return the updated namespace and the extra arguments
        return namespace, extras

    def _read_args_from_files(self, arg_strings):
        # expand arguments referencing files
        new_arg_strings = []
        for arg_string in arg_strings:

            # for regular arguments, just add them back into the list
            if not arg_string or arg_string[0] not in self.fromfile_prefix_chars:
                new_arg_strings.append(arg_string)

            # replace arguments referencing files with the file content
            else:
                try:
                    args_file = open(arg_string[1:])
                    try:
                        arg_strings = []
                        for arg_line in args_file.read().splitlines():
                            for arg in self.convert_arg_line_to_args(arg_line):
                                arg_strings.append(arg)
                        arg_strings = self._read_args_from_files(arg_strings)
                        new_arg_strings.extend(arg_strings)
                    finally:
                        args_file.close()
                except IOError:
                    err = _sys.exc_info()[1]
                    self.error(str(err))

        # return the modified argument list
        return new_arg_strings

    def convert_arg_line_to_args(self, arg_line):
        return [arg_line]

    def _match_argument(self, action, arg_strings_pattern):
        # match the pattern for this action to the arg strings
        nargs_pattern = self._get_nargs_pattern(action)
        match = _re.match(nargs_pattern, arg_strings_pattern)

        # raise an exception if we weren't able to find a match
        if match is None:
            nargs_errors = {
                None: _('expected one argument'),
                OPTIONAL: _('expected at most one argument'),
                ONE_OR_MORE: _('expected at least one argument'),
            }
            default = ngettext('expected %s argument',
                               'expected %s arguments',
                               action.nargs) % action.nargs
            msg = nargs_errors.get(action.nargs, default)
            raise ArgumentError(action, msg)

        # return the number of arguments matched
        return len(match.group(1))

    def _match_arguments_partial(self, actions, arg_strings_pattern):
        # progressively shorten the actions list by slicing off the
        # final actions until we find a match
        result = []
        for i in range(len(actions), 0, -1):
            actions_slice = actions[:i]
            pattern = ''.join([self._get_nargs_pattern(action)
                               for action in actions_slice])
            match = _re.match(pattern, arg_strings_pattern)
            if match is not None:
                result.extend([len(string) for string in match.groups()])
                break

        # return the list of arg string counts
        return result

    def _parse_optional(self, arg_string):
        # if it's an empty string, it was meant to be a positional
        if not arg_string:
            return None

        # if it doesn't start with a prefix, it was meant to be positional
        if not arg_string[0] in self.prefix_chars:
            return None

        # if the option string is present in the parser, return the action
        if arg_string in self._option_string_actions:
            action = self._option_string_actions[arg_string]
            return action, arg_string, None

        # if it's just a single character, it was meant to be positional
        if len(arg_string) == 1:
            return None

        # if the option string before the "=" is present, return the action
        if '=' in arg_string:
            option_string, explicit_arg = arg_string.split('=', 1)
            if option_string in self._option_string_actions:
                action = self._option_string_actions[option_string]
                return action, option_string, explicit_arg

        # search through all possible prefixes of the option string
        # and all actions in the parser for possible interpretations
        option_tuples = self._get_option_tuples(arg_string)

        # if multiple actions match, the option string was ambiguous
        if len(option_tuples) > 1:
            options = ', '.join([option_string
                for action, option_string, explicit_arg in option_tuples])
            args = {'option': arg_string, 'matches': options}
            msg = _('ambiguous option: %(option)s could match %(matches)s')
            self.error(msg % args)

        # if exactly one action matched, this segmentation is good,
        # so return the parsed action
        elif len(option_tuples) == 1:
            option_tuple, = option_tuples
            return option_tuple

        # if it was not found as an option, but it looks like a negative
        # number, it was meant to be positional
        # unless there are negative-number-like options
        if self._negative_number_matcher.match(arg_string):
            if not self._has_negative_number_optionals:
                return None

        # if it contains a space, it was meant to be a positional
        if ' ' in arg_string:
            return None

        # it was meant to be an optional but there is no such option
        # in this parser (though it might be a valid option in a subparser)
        return None, arg_string, None

    def _get_option_tuples(self, option_string):
        result = []

        # option strings starting with two prefix characters are only
        # split at the '='
        chars = self.prefix_chars
        if option_string[0] in chars and option_string[1] in chars:
            if '=' in option_string:
                option_prefix, explicit_arg = option_string.split('=', 1)
            else:
                option_prefix = option_string
                explicit_arg = None
            for option_string in self._option_string_actions:
                if option_string.startswith(option_prefix):
                    action = self._option_string_actions[option_string]
                    tup = action, option_string, explicit_arg
                    result.append(tup)

        # single character options can be concatenated with their arguments
        # but multiple character options always have to have their argument
        # separate
        elif option_string[0] in chars and option_string[1] not in chars:
            option_prefix = option_string
            explicit_arg = None
            short_option_prefix = option_string[:2]
            short_explicit_arg = option_string[2:]

            for option_string in self._option_string_actions:
                if option_string == short_option_prefix:
                    action = self._option_string_actions[option_string]
                    tup = action, option_string, short_explicit_arg
                    result.append(tup)
                elif option_string.startswith(option_prefix):
                    action = self._option_string_actions[option_string]
                    tup = action, option_string, explicit_arg
                    result.append(tup)

        # shouldn't ever get here
        else:
            self.error(_('unexpected option string: %s') % option_string)

        # return the collected option tuples
        return result

    def _get_nargs_pattern(self, action):
        # in all examples below, we have to allow for '--' args
        # which are represented as '-' in the pattern
        nargs = action.nargs

        # the default (None) is assumed to be a single argument
        if nargs is None:
            nargs_pattern = '(-*A-*)'

        # allow zero or one arguments
        elif nargs == OPTIONAL:
            nargs_pattern = '(-*A?-*)'

        # allow zero or more arguments
        elif nargs == ZERO_OR_MORE:
            nargs_pattern = '(-*[A-]*)'

        # allow one or more arguments
        elif nargs == ONE_OR_MORE:
            nargs_pattern = '(-*A[A-]*)'

        # allow any number of options or arguments
        elif nargs == REMAINDER:
            nargs_pattern = '([-AO]*)'

        # allow one argument followed by any number of options or arguments
        elif nargs == PARSER:
            nargs_pattern = '(-*A[-AO]*)'

        # all others should be integers
        else:
            nargs_pattern = '(-*%s-*)' % '-*'.join('A' * nargs)

        # if this is an optional action, -- is not allowed
        if action.option_strings:
            nargs_pattern = nargs_pattern.replace('-*', '')
            nargs_pattern = nargs_pattern.replace('-', '')

        # return the pattern
        return nargs_pattern

    # ========================
    # Value conversion methods
    # ========================
    def _get_values(self, action, arg_strings):
        # for everything but PARSER, REMAINDER args, strip out first '--'
        if action.nargs not in [PARSER, REMAINDER]:
            try:
                arg_strings.remove('--')
            except ValueError:
                pass

        # optional argument produces a default when not present
        if not arg_strings and action.nargs == OPTIONAL:
            if action.option_strings:
                value = action.const
            else:
                value = action.default
            if isinstance(value, str):
                value = self._get_value(action, value)
                self._check_value(action, value)

        # when nargs='*' on a positional, if there were no command-line
        # args, use the default if it is anything other than None
        elif (not arg_strings and action.nargs == ZERO_OR_MORE and
              not action.option_strings):
            if action.default is not None:
                value = action.default
            else:
                value = arg_strings
            self._check_value(action, value)

        # single argument or optional argument produces a single value
        elif len(arg_strings) == 1 and action.nargs in [None, OPTIONAL]:
            arg_string, = arg_strings
            value = self._get_value(action, arg_string)
            self._check_value(action, value)

        # REMAINDER arguments convert all values, checking none
        elif action.nargs == REMAINDER:
            value = [self._get_value(action, v) for v in arg_strings]

        # PARSER arguments convert all values, but check only the first
        elif action.nargs == PARSER:
            value = [self._get_value(action, v) for v in arg_strings]
            self._check_value(action, value[0])

        # all other types of nargs produce a list
        else:
            value = [self._get_value(action, v) for v in arg_strings]
            for v in value:
                self._check_value(action, v)

        # return the converted value
        return value

    def _get_value(self, action, arg_string):
        type_func = self._registry_get('type', action.type, action.type)
        if not callable(type_func):
            msg = _('%r is not callable')
            raise ArgumentError(action, msg % type_func)

        # convert the value to the appropriate type
        try:
            result = type_func(arg_string)

        # ArgumentTypeErrors indicate errors
        except ArgumentTypeError:
            name = getattr(action.type, '__name__', repr(action.type))
            msg = str(_sys.exc_info()[1])
            raise ArgumentError(action, msg)

        # TypeErrors or ValueErrors also indicate errors
        except (TypeError, ValueError):
            name = getattr(action.type, '__name__', repr(action.type))
            args = {'type': name, 'value': arg_string}
            msg = _('invalid %(type)s value: %(value)r')
            raise ArgumentError(action, msg % args)

        # return the converted value
        return result

    def _check_value(self, action, value):
        # converted value must be one of the choices (if specified)
        if action.choices is not None and value not in action.choices:
            args = {'value': value,
                    'choices': ', '.join(map(repr, action.choices))}
            msg = _('invalid choice: %(value)r (choose from %(choices)s)')
            raise ArgumentError(action, msg % args)

    # =======================
    # Help-formatting methods
    # =======================
    def format_usage(self):
        formatter = self._get_formatter()
        formatter.add_usage(self.usage, self._actions,
                            self._mutually_exclusive_groups)
        return formatter.format_help()

    def format_help(self):
        formatter = self._get_formatter()

        # usage
        formatter.add_usage(self.usage, self._actions,
                            self._mutually_exclusive_groups)

        # description
        formatter.add_text(self.description)

        # positionals, optionals and user-defined groups
        for action_group in self._action_groups:
            formatter.start_section(action_group.title)
            formatter.add_text(action_group.description)
            formatter.add_arguments(action_group._group_actions)
            formatter.end_section()

        # epilog
        formatter.add_text(self.epilog)

        # determine help from format above
        return formatter.format_help()

    def _get_formatter(self):
        return self.formatter_class(prog=self.prog)

    # =====================
    # Help-printing methods
    # =====================
    def print_usage(self, file=None):
        if file is None:
            file = _sys.stdout
        self._print_message(self.format_usage(), file)

    def print_help(self, file=None):
        if file is None:
            file = _sys.stdout
        self._print_message(self.format_help(), file)

    def _print_message(self, message, file=None):
        if message:
            if file is None:
                file = _sys.stderr
            file.write(message)

    # ===============
    # Exiting methods
    # ===============
    def exit(self, status=0, message=None):
        if message:
            self._print_message(message, _sys.stderr)
        _sys.exit(status)

    def error(self, message):
        """error(message: string)

        Prints a usage message incorporating the message to stderr and
        exits.

        If you override this in a subclass, it should not return -- it
        should either exit or raise an exception.
        """
        self.print_usage(_sys.stderr)
        args = {'prog': self.prog, 'message': message}
        self.exit(2, _('%(prog)s: error: %(message)s\n') % args)<|MERGE_RESOLUTION|>--- conflicted
+++ resolved
@@ -1961,15 +1961,9 @@
                     # twice (which may fail) if the argument was given, but
                     # only if it was defined already in the namespace
                     if (action.default is not None and
-<<<<<<< HEAD
-                        isinstance(action, _StoreAction) and
+                        isinstance(action.default, str) and
                         hasattr(namespace, action.dest) and
                         action.default is getattr(namespace, action.dest)):
-=======
-                            isinstance(action.default, str) and
-                            hasattr(namespace, action.dest) and
-                            action.default is getattr(namespace, action.dest)):
->>>>>>> 2dceb359
                         setattr(namespace, action.dest,
                                 self._get_value(action, action.default))
 
