--- conflicted
+++ resolved
@@ -50,7 +50,6 @@
         self.assertEqual(gc.garbage, old_garbage)
 
 
-<<<<<<< HEAD
 class GeneratorTest(unittest.TestCase):
 
     def test_name(self):
@@ -88,7 +87,8 @@
                          "<genexpr>")
         self.assertEqual(gen.__qualname__,
                          "GeneratorTest.test_name.<locals>.<genexpr>")
-=======
+
+
 class ExceptionTest(unittest.TestCase):
     # Tests for the issue #23353: check that the currently handled exception
     # is correctly saved/restored in PyEval_EvalFrameEx().
@@ -196,7 +196,6 @@
 
         self.assertEqual(next(g), "done")
         self.assertEqual(sys.exc_info(), (None, None, None))
->>>>>>> 26f7b8ac
 
 
 tutorial_tests = """
