/*
    An implementation of Text I/O as defined by PEP 3116 - "New I/O"

    Classes defined here: TextIOBase, IncrementalNewlineDecoder, TextIOWrapper.

    Written by Amaury Forgeot d'Arc and Antoine Pitrou
*/

#define PY_SSIZE_T_CLEAN
#include "Python.h"
#include "structmember.h"
#include "_iomodule.h"

_Py_IDENTIFIER(close);
_Py_IDENTIFIER(_dealloc_warn);
_Py_IDENTIFIER(decode);
_Py_IDENTIFIER(fileno);
_Py_IDENTIFIER(flush);
_Py_IDENTIFIER(getpreferredencoding);
_Py_IDENTIFIER(isatty);
_Py_IDENTIFIER(mode);
_Py_IDENTIFIER(name);
_Py_IDENTIFIER(raw);
_Py_IDENTIFIER(read);
_Py_IDENTIFIER(read1);
_Py_IDENTIFIER(readable);
_Py_IDENTIFIER(replace);
_Py_IDENTIFIER(reset);
_Py_IDENTIFIER(seek);
_Py_IDENTIFIER(seekable);
_Py_IDENTIFIER(setstate);
_Py_IDENTIFIER(tell);
_Py_IDENTIFIER(writable);

/* TextIOBase */

PyDoc_STRVAR(textiobase_doc,
    "Base class for text I/O.\n"
    "\n"
    "This class provides a character and line based interface to stream\n"
    "I/O. There is no readinto method because Python's character strings\n"
    "are immutable. There is no public constructor.\n"
    );

static PyObject *
_unsupported(const char *message)
{
    PyErr_SetString(IO_STATE->unsupported_operation, message);
    return NULL;
}

PyDoc_STRVAR(textiobase_detach_doc,
    "Separate the underlying buffer from the TextIOBase and return it.\n"
    "\n"
    "After the underlying buffer has been detached, the TextIO is in an\n"
    "unusable state.\n"
    );

static PyObject *
textiobase_detach(PyObject *self)
{
    return _unsupported("detach");
}

PyDoc_STRVAR(textiobase_read_doc,
    "Read at most n characters from stream.\n"
    "\n"
    "Read from underlying buffer until we have n characters or we hit EOF.\n"
    "If n is negative or omitted, read until EOF.\n"
    );

static PyObject *
textiobase_read(PyObject *self, PyObject *args)
{
    return _unsupported("read");
}

PyDoc_STRVAR(textiobase_readline_doc,
    "Read until newline or EOF.\n"
    "\n"
    "Returns an empty string if EOF is hit immediately.\n"
    );

static PyObject *
textiobase_readline(PyObject *self, PyObject *args)
{
    return _unsupported("readline");
}

PyDoc_STRVAR(textiobase_write_doc,
    "Write string to stream.\n"
    "Returns the number of characters written (which is always equal to\n"
    "the length of the string).\n"
    );

static PyObject *
textiobase_write(PyObject *self, PyObject *args)
{
    return _unsupported("write");
}

PyDoc_STRVAR(textiobase_encoding_doc,
    "Encoding of the text stream.\n"
    "\n"
    "Subclasses should override.\n"
    );

static PyObject *
textiobase_encoding_get(PyObject *self, void *context)
{
    Py_RETURN_NONE;
}

PyDoc_STRVAR(textiobase_newlines_doc,
    "Line endings translated so far.\n"
    "\n"
    "Only line endings translated during reading are considered.\n"
    "\n"
    "Subclasses should override.\n"
    );

static PyObject *
textiobase_newlines_get(PyObject *self, void *context)
{
    Py_RETURN_NONE;
}

PyDoc_STRVAR(textiobase_errors_doc,
    "The error setting of the decoder or encoder.\n"
    "\n"
    "Subclasses should override.\n"
    );

static PyObject *
textiobase_errors_get(PyObject *self, void *context)
{
    Py_RETURN_NONE;
}


static PyMethodDef textiobase_methods[] = {
    {"detach", (PyCFunction)textiobase_detach, METH_NOARGS, textiobase_detach_doc},
    {"read", textiobase_read, METH_VARARGS, textiobase_read_doc},
    {"readline", textiobase_readline, METH_VARARGS, textiobase_readline_doc},
    {"write", textiobase_write, METH_VARARGS, textiobase_write_doc},
    {NULL, NULL}
};

static PyGetSetDef textiobase_getset[] = {
    {"encoding", (getter)textiobase_encoding_get, NULL, textiobase_encoding_doc},
    {"newlines", (getter)textiobase_newlines_get, NULL, textiobase_newlines_doc},
    {"errors", (getter)textiobase_errors_get, NULL, textiobase_errors_doc},
    {NULL}
};

PyTypeObject PyTextIOBase_Type = {
    PyVarObject_HEAD_INIT(NULL, 0)
    "_io._TextIOBase",          /*tp_name*/
    0,                          /*tp_basicsize*/
    0,                          /*tp_itemsize*/
    0,                          /*tp_dealloc*/
    0,                          /*tp_print*/
    0,                          /*tp_getattr*/
    0,                          /*tp_setattr*/
    0,                          /*tp_compare */
    0,                          /*tp_repr*/
    0,                          /*tp_as_number*/
    0,                          /*tp_as_sequence*/
    0,                          /*tp_as_mapping*/
    0,                          /*tp_hash */
    0,                          /*tp_call*/
    0,                          /*tp_str*/
    0,                          /*tp_getattro*/
    0,                          /*tp_setattro*/
    0,                          /*tp_as_buffer*/
    Py_TPFLAGS_DEFAULT | Py_TPFLAGS_BASETYPE,  /*tp_flags*/
    textiobase_doc,             /* tp_doc */
    0,                          /* tp_traverse */
    0,                          /* tp_clear */
    0,                          /* tp_richcompare */
    0,                          /* tp_weaklistoffset */
    0,                          /* tp_iter */
    0,                          /* tp_iternext */
    textiobase_methods,         /* tp_methods */
    0,                          /* tp_members */
    textiobase_getset,          /* tp_getset */
    &PyIOBase_Type,             /* tp_base */
    0,                          /* tp_dict */
    0,                          /* tp_descr_get */
    0,                          /* tp_descr_set */
    0,                          /* tp_dictoffset */
    0,                          /* tp_init */
    0,                          /* tp_alloc */
    0,                          /* tp_new */
};


/* IncrementalNewlineDecoder */

PyDoc_STRVAR(incrementalnewlinedecoder_doc,
    "Codec used when reading a file in universal newlines mode.  It wraps\n"
    "another incremental decoder, translating \\r\\n and \\r into \\n.  It also\n"
    "records the types of newlines encountered.  When used with\n"
    "translate=False, it ensures that the newline sequence is returned in\n"
    "one piece. When used with decoder=None, it expects unicode strings as\n"
    "decode input and translates newlines without first invoking an external\n"
    "decoder.\n"
    );

typedef struct {
    PyObject_HEAD
    PyObject *decoder;
    PyObject *errors;
    signed int pendingcr: 1;
    signed int translate: 1;
    unsigned int seennl: 3;
} nldecoder_object;

static int
incrementalnewlinedecoder_init(nldecoder_object *self,
                               PyObject *args, PyObject *kwds)
{
    PyObject *decoder;
    int translate;
    PyObject *errors = NULL;
    char *kwlist[] = {"decoder", "translate", "errors", NULL};

    if (!PyArg_ParseTupleAndKeywords(args, kwds, "Oi|O:IncrementalNewlineDecoder",
                                     kwlist, &decoder, &translate, &errors))
        return -1;

    self->decoder = decoder;
    Py_INCREF(decoder);

    if (errors == NULL) {
        self->errors = PyUnicode_FromString("strict");
        if (self->errors == NULL)
            return -1;
    }
    else {
        Py_INCREF(errors);
        self->errors = errors;
    }

    self->translate = translate;
    self->seennl = 0;
    self->pendingcr = 0;

    return 0;
}

static void
incrementalnewlinedecoder_dealloc(nldecoder_object *self)
{
    Py_CLEAR(self->decoder);
    Py_CLEAR(self->errors);
    Py_TYPE(self)->tp_free((PyObject *)self);
}

static int
check_decoded(PyObject *decoded)
{
    if (decoded == NULL)
        return -1;
    if (!PyUnicode_Check(decoded)) {
        PyErr_Format(PyExc_TypeError,
                     "decoder should return a string result, not '%.200s'",
                     Py_TYPE(decoded)->tp_name);
        Py_DECREF(decoded);
        return -1;
    }
    return 0;
}

#define SEEN_CR   1
#define SEEN_LF   2
#define SEEN_CRLF 4
#define SEEN_ALL (SEEN_CR | SEEN_LF | SEEN_CRLF)

PyObject *
_PyIncrementalNewlineDecoder_decode(PyObject *_self,
                                    PyObject *input, int final)
{
    PyObject *output;
    Py_ssize_t output_len;
    nldecoder_object *self = (nldecoder_object *) _self;

    if (self->decoder == NULL) {
        PyErr_SetString(PyExc_ValueError,
                        "IncrementalNewlineDecoder.__init__ not called");
        return NULL;
    }

    /* decode input (with the eventual \r from a previous pass) */
    if (self->decoder != Py_None) {
        output = PyObject_CallMethodObjArgs(self->decoder,
            _PyIO_str_decode, input, final ? Py_True : Py_False, NULL);
    }
    else {
        output = input;
        Py_INCREF(output);
    }

    if (check_decoded(output) < 0)
        return NULL;

<<<<<<< HEAD
    if (!PyUnicode_Check(output)) {
        PyErr_SetString(PyExc_TypeError,
                        "decoder should return a string result");
        goto error;
    }

    if (PyUnicode_READY(output) == -1)
        goto error;

    output_len = PyUnicode_GET_LENGTH(output);
=======
    output_len = PyUnicode_GET_SIZE(output);
>>>>>>> 94dc6736
    if (self->pendingcr && (final || output_len > 0)) {
        /* Prefix output with CR */
        int kind;
        PyObject *modified;
        char *out;

        modified = PyUnicode_New(output_len + 1,
                                 PyUnicode_MAX_CHAR_VALUE(output));
        if (modified == NULL)
            goto error;
        kind = PyUnicode_KIND(modified);
        out = PyUnicode_DATA(modified);
        PyUnicode_WRITE(kind, PyUnicode_DATA(modified), 0, '\r');
        memcpy(out + kind, PyUnicode_DATA(output), kind * output_len);
        Py_DECREF(output);
        output = modified; /* output remains ready */
        self->pendingcr = 0;
        output_len++;
    }

    /* retain last \r even when not translating data:
     * then readline() is sure to get \r\n in one pass
     */
    if (!final) {
        if (output_len > 0
            && PyUnicode_READ_CHAR(output, output_len - 1) == '\r')
        {
            PyObject *modified = PyUnicode_Substring(output, 0, output_len -1);
            if (modified == NULL)
                goto error;
            Py_DECREF(output);
            output = modified;
            self->pendingcr = 1;
        }
    }

    /* Record which newlines are read and do newline translation if desired,
       all in one pass. */
    {
        void *in_str;
        Py_ssize_t len;
        int seennl = self->seennl;
        int only_lf = 0;
        int kind;

        in_str = PyUnicode_DATA(output);
        len = PyUnicode_GET_LENGTH(output);
        kind = PyUnicode_KIND(output);

        if (len == 0)
            return output;

        /* If, up to now, newlines are consistently \n, do a quick check
           for the \r *byte* with the libc's optimized memchr.
           */
        if (seennl == SEEN_LF || seennl == 0) {
            only_lf = (memchr(in_str, '\r', kind * len) == NULL);
        }

        if (only_lf) {
            /* If not already seen, quick scan for a possible "\n" character.
               (there's nothing else to be done, even when in translation mode)
            */
            if (seennl == 0 &&
                memchr(in_str, '\n', kind * len) != NULL) {
                if (kind == PyUnicode_1BYTE_KIND)
                    seennl |= SEEN_LF;
                else {
                    Py_ssize_t i = 0;
                    for (;;) {
                        Py_UCS4 c;
                        /* Fast loop for non-control characters */
                        while (PyUnicode_READ(kind, in_str, i) > '\n')
                            i++;
                        c = PyUnicode_READ(kind, in_str, i++);
                        if (c == '\n') {
                            seennl |= SEEN_LF;
                            break;
                        }
                        if (i >= len)
                            break;
                    }
                }
            }
            /* Finished: we have scanned for newlines, and none of them
               need translating */
        }
        else if (!self->translate) {
            Py_ssize_t i = 0;
            /* We have already seen all newline types, no need to scan again */
            if (seennl == SEEN_ALL)
                goto endscan;
            for (;;) {
                Py_UCS4 c;
                /* Fast loop for non-control characters */
                while (PyUnicode_READ(kind, in_str, i) > '\r')
                    i++;
                c = PyUnicode_READ(kind, in_str, i++);
                if (c == '\n')
                    seennl |= SEEN_LF;
                else if (c == '\r') {
                    if (PyUnicode_READ(kind, in_str, i) == '\n') {
                        seennl |= SEEN_CRLF;
                        i++;
                    }
                    else
                        seennl |= SEEN_CR;
                }
                if (i >= len)
                    break;
                if (seennl == SEEN_ALL)
                    break;
            }
        endscan:
            ;
        }
        else {
            void *translated;
            int kind = PyUnicode_KIND(output);
            void *in_str = PyUnicode_DATA(output);
            Py_ssize_t in, out;
            /* XXX: Previous in-place translation here is disabled as
               resizing is not possible anymore */
            /* We could try to optimize this so that we only do a copy
               when there is something to translate. On the other hand,
               we already know there is a \r byte, so chances are high
               that something needs to be done. */
            translated = PyMem_Malloc(kind * len);
            if (translated == NULL) {
                PyErr_NoMemory();
                goto error;
            }
            in = out = 0;
            for (;;) {
                Py_UCS4 c;
                /* Fast loop for non-control characters */
                while ((c = PyUnicode_READ(kind, in_str, in++)) > '\r')
                    PyUnicode_WRITE(kind, translated, out++, c);
                if (c == '\n') {
                    PyUnicode_WRITE(kind, translated, out++, c);
                    seennl |= SEEN_LF;
                    continue;
                }
                if (c == '\r') {
                    if (PyUnicode_READ(kind, in_str, in) == '\n') {
                        in++;
                        seennl |= SEEN_CRLF;
                    }
                    else
                        seennl |= SEEN_CR;
                    PyUnicode_WRITE(kind, translated, out++, '\n');
                    continue;
                }
                if (in > len)
                    break;
                PyUnicode_WRITE(kind, translated, out++, c);
            }
            Py_DECREF(output);
            output = PyUnicode_FromKindAndData(kind, translated, out);
            PyMem_Free(translated);
            if (!output)
                return NULL;
        }
        self->seennl |= seennl;
    }

    return output;

  error:
    Py_DECREF(output);
    return NULL;
}

static PyObject *
incrementalnewlinedecoder_decode(nldecoder_object *self,
                                 PyObject *args, PyObject *kwds)
{
    char *kwlist[] = {"input", "final", NULL};
    PyObject *input;
    int final = 0;

    if (!PyArg_ParseTupleAndKeywords(args, kwds, "O|i:IncrementalNewlineDecoder",
                                     kwlist, &input, &final))
        return NULL;
    return _PyIncrementalNewlineDecoder_decode((PyObject *) self, input, final);
}

static PyObject *
incrementalnewlinedecoder_getstate(nldecoder_object *self, PyObject *args)
{
    PyObject *buffer;
    unsigned PY_LONG_LONG flag;

    if (self->decoder != Py_None) {
        PyObject *state = PyObject_CallMethodObjArgs(self->decoder,
           _PyIO_str_getstate, NULL);
        if (state == NULL)
            return NULL;
        if (!PyArg_Parse(state, "(OK)", &buffer, &flag)) {
            Py_DECREF(state);
            return NULL;
        }
        Py_INCREF(buffer);
        Py_DECREF(state);
    }
    else {
        buffer = PyBytes_FromString("");
        flag = 0;
    }
    flag <<= 1;
    if (self->pendingcr)
        flag |= 1;
    return Py_BuildValue("NK", buffer, flag);
}

static PyObject *
incrementalnewlinedecoder_setstate(nldecoder_object *self, PyObject *state)
{
    PyObject *buffer;
    unsigned PY_LONG_LONG flag;

    if (!PyArg_Parse(state, "(OK)", &buffer, &flag))
        return NULL;

    self->pendingcr = (int) flag & 1;
    flag >>= 1;

    if (self->decoder != Py_None)
        return _PyObject_CallMethodId(self->decoder,
                                      &PyId_setstate, "((OK))", buffer, flag);
    else
        Py_RETURN_NONE;
}

static PyObject *
incrementalnewlinedecoder_reset(nldecoder_object *self, PyObject *args)
{
    self->seennl = 0;
    self->pendingcr = 0;
    if (self->decoder != Py_None)
        return PyObject_CallMethodObjArgs(self->decoder, _PyIO_str_reset, NULL);
    else
        Py_RETURN_NONE;
}

static PyObject *
incrementalnewlinedecoder_newlines_get(nldecoder_object *self, void *context)
{
    switch (self->seennl) {
    case SEEN_CR:
        return PyUnicode_FromString("\r");
    case SEEN_LF:
        return PyUnicode_FromString("\n");
    case SEEN_CRLF:
        return PyUnicode_FromString("\r\n");
    case SEEN_CR | SEEN_LF:
        return Py_BuildValue("ss", "\r", "\n");
    case SEEN_CR | SEEN_CRLF:
        return Py_BuildValue("ss", "\r", "\r\n");
    case SEEN_LF | SEEN_CRLF:
        return Py_BuildValue("ss", "\n", "\r\n");
    case SEEN_CR | SEEN_LF | SEEN_CRLF:
        return Py_BuildValue("sss", "\r", "\n", "\r\n");
    default:
        Py_RETURN_NONE;
   }

}


static PyMethodDef incrementalnewlinedecoder_methods[] = {
    {"decode", (PyCFunction)incrementalnewlinedecoder_decode, METH_VARARGS|METH_KEYWORDS},
    {"getstate", (PyCFunction)incrementalnewlinedecoder_getstate, METH_NOARGS},
    {"setstate", (PyCFunction)incrementalnewlinedecoder_setstate, METH_O},
    {"reset", (PyCFunction)incrementalnewlinedecoder_reset, METH_NOARGS},
    {NULL}
};

static PyGetSetDef incrementalnewlinedecoder_getset[] = {
    {"newlines", (getter)incrementalnewlinedecoder_newlines_get, NULL, NULL},
    {NULL}
};

PyTypeObject PyIncrementalNewlineDecoder_Type = {
    PyVarObject_HEAD_INIT(NULL, 0)
    "_io.IncrementalNewlineDecoder", /*tp_name*/
    sizeof(nldecoder_object), /*tp_basicsize*/
    0,                          /*tp_itemsize*/
    (destructor)incrementalnewlinedecoder_dealloc, /*tp_dealloc*/
    0,                          /*tp_print*/
    0,                          /*tp_getattr*/
    0,                          /*tp_setattr*/
    0,                          /*tp_compare */
    0,                          /*tp_repr*/
    0,                          /*tp_as_number*/
    0,                          /*tp_as_sequence*/
    0,                          /*tp_as_mapping*/
    0,                          /*tp_hash */
    0,                          /*tp_call*/
    0,                          /*tp_str*/
    0,                          /*tp_getattro*/
    0,                          /*tp_setattro*/
    0,                          /*tp_as_buffer*/
    Py_TPFLAGS_DEFAULT | Py_TPFLAGS_BASETYPE,  /*tp_flags*/
    incrementalnewlinedecoder_doc,          /* tp_doc */
    0,                          /* tp_traverse */
    0,                          /* tp_clear */
    0,                          /* tp_richcompare */
    0,                          /*tp_weaklistoffset*/
    0,                          /* tp_iter */
    0,                          /* tp_iternext */
    incrementalnewlinedecoder_methods, /* tp_methods */
    0,                          /* tp_members */
    incrementalnewlinedecoder_getset, /* tp_getset */
    0,                          /* tp_base */
    0,                          /* tp_dict */
    0,                          /* tp_descr_get */
    0,                          /* tp_descr_set */
    0,                          /* tp_dictoffset */
    (initproc)incrementalnewlinedecoder_init, /* tp_init */
    0,                          /* tp_alloc */
    PyType_GenericNew,          /* tp_new */
};


/* TextIOWrapper */

PyDoc_STRVAR(textiowrapper_doc,
    "Character and line based layer over a BufferedIOBase object, buffer.\n"
    "\n"
    "encoding gives the name of the encoding that the stream will be\n"
    "decoded or encoded with. It defaults to locale.getpreferredencoding(False).\n"
    "\n"
    "errors determines the strictness of encoding and decoding (see the\n"
    "codecs.register) and defaults to \"strict\".\n"
    "\n"
    "newline controls how line endings are handled. It can be None, '',\n"
    "'\\n', '\\r', and '\\r\\n'.  It works as follows:\n"
    "\n"
    "* On input, if newline is None, universal newlines mode is\n"
    "  enabled. Lines in the input can end in '\\n', '\\r', or '\\r\\n', and\n"
    "  these are translated into '\\n' before being returned to the\n"
    "  caller. If it is '', universal newline mode is enabled, but line\n"
    "  endings are returned to the caller untranslated. If it has any of\n"
    "  the other legal values, input lines are only terminated by the given\n"
    "  string, and the line ending is returned to the caller untranslated.\n"
    "\n"
    "* On output, if newline is None, any '\\n' characters written are\n"
    "  translated to the system default line separator, os.linesep. If\n"
    "  newline is '' or '\\n', no translation takes place. If newline is any\n"
    "  of the other legal values, any '\\n' characters written are translated\n"
    "  to the given string.\n"
    "\n"
    "If line_buffering is True, a call to flush is implied when a call to\n"
    "write contains a newline character."
    );

typedef PyObject *
        (*encodefunc_t)(PyObject *, PyObject *);

typedef struct
{
    PyObject_HEAD
    int ok; /* initialized? */
    int detached;
    Py_ssize_t chunk_size;
    PyObject *buffer;
    PyObject *encoding;
    PyObject *encoder;
    PyObject *decoder;
    PyObject *readnl;
    PyObject *errors;
    const char *writenl; /* utf-8 encoded, NULL stands for \n */
    char line_buffering;
    char write_through;
    char readuniversal;
    char readtranslate;
    char writetranslate;
    char seekable;
    char has_read1;
    char telling;
    char deallocating;
    /* Specialized encoding func (see below) */
    encodefunc_t encodefunc;
    /* Whether or not it's the start of the stream */
    char encoding_start_of_stream;

    /* Reads and writes are internally buffered in order to speed things up.
       However, any read will first flush the write buffer if itsn't empty.

       Please also note that text to be written is first encoded before being
       buffered. This is necessary so that encoding errors are immediately
       reported to the caller, but it unfortunately means that the
       IncrementalEncoder (whose encode() method is always written in Python)
       becomes a bottleneck for small writes.
    */
    PyObject *decoded_chars;       /* buffer for text returned from decoder */
    Py_ssize_t decoded_chars_used; /* offset into _decoded_chars for read() */
    PyObject *pending_bytes;       /* list of bytes objects waiting to be
                                      written, or NULL */
    Py_ssize_t pending_bytes_count;

    /* snapshot is either None, or a tuple (dec_flags, next_input) where
     * dec_flags is the second (integer) item of the decoder state and
     * next_input is the chunk of input bytes that comes next after the
     * snapshot point.  We use this to reconstruct decoder states in tell().
     */
    PyObject *snapshot;
    /* Bytes-to-characters ratio for the current chunk. Serves as input for
       the heuristic in tell(). */
    double b2cratio;

    /* Cache raw object if it's a FileIO object */
    PyObject *raw;

    PyObject *weakreflist;
    PyObject *dict;
} textio;


/* A couple of specialized cases in order to bypass the slow incremental
   encoding methods for the most popular encodings. */

static PyObject *
ascii_encode(textio *self, PyObject *text)
{
    return _PyUnicode_AsASCIIString(text, PyBytes_AS_STRING(self->errors));
}

static PyObject *
utf16be_encode(textio *self, PyObject *text)
{
    return _PyUnicode_EncodeUTF16(text,
                                  PyBytes_AS_STRING(self->errors), 1);
}

static PyObject *
utf16le_encode(textio *self, PyObject *text)
{
    return _PyUnicode_EncodeUTF16(text,
                                  PyBytes_AS_STRING(self->errors), -1);
}

static PyObject *
utf16_encode(textio *self, PyObject *text)
{
    if (!self->encoding_start_of_stream) {
        /* Skip the BOM and use native byte ordering */
#if defined(WORDS_BIGENDIAN)
        return utf16be_encode(self, text);
#else
        return utf16le_encode(self, text);
#endif
    }
    return _PyUnicode_EncodeUTF16(text,
                                  PyBytes_AS_STRING(self->errors), 0);
}

static PyObject *
utf32be_encode(textio *self, PyObject *text)
{
    return _PyUnicode_EncodeUTF32(text,
                                  PyBytes_AS_STRING(self->errors), 1);
}

static PyObject *
utf32le_encode(textio *self, PyObject *text)
{
    return _PyUnicode_EncodeUTF32(text,
                                  PyBytes_AS_STRING(self->errors), -1);
}

static PyObject *
utf32_encode(textio *self, PyObject *text)
{
    if (!self->encoding_start_of_stream) {
        /* Skip the BOM and use native byte ordering */
#if defined(WORDS_BIGENDIAN)
        return utf32be_encode(self, text);
#else
        return utf32le_encode(self, text);
#endif
    }
    return _PyUnicode_EncodeUTF32(text,
                                  PyBytes_AS_STRING(self->errors), 0);
}

static PyObject *
utf8_encode(textio *self, PyObject *text)
{
    return _PyUnicode_AsUTF8String(text, PyBytes_AS_STRING(self->errors));
}

static PyObject *
latin1_encode(textio *self, PyObject *text)
{
    return _PyUnicode_AsLatin1String(text, PyBytes_AS_STRING(self->errors));
}

/* Map normalized encoding names onto the specialized encoding funcs */

typedef struct {
    const char *name;
    encodefunc_t encodefunc;
} encodefuncentry;

static encodefuncentry encodefuncs[] = {
    {"ascii",       (encodefunc_t) ascii_encode},
    {"iso8859-1",   (encodefunc_t) latin1_encode},
    {"utf-8",       (encodefunc_t) utf8_encode},
    {"utf-16-be",   (encodefunc_t) utf16be_encode},
    {"utf-16-le",   (encodefunc_t) utf16le_encode},
    {"utf-16",      (encodefunc_t) utf16_encode},
    {"utf-32-be",   (encodefunc_t) utf32be_encode},
    {"utf-32-le",   (encodefunc_t) utf32le_encode},
    {"utf-32",      (encodefunc_t) utf32_encode},
    {NULL, NULL}
};


static int
textiowrapper_init(textio *self, PyObject *args, PyObject *kwds)
{
    char *kwlist[] = {"buffer", "encoding", "errors",
                      "newline", "line_buffering", "write_through",
                      NULL};
    PyObject *buffer, *raw;
    char *encoding = NULL;
    char *errors = NULL;
    char *newline = NULL;
    int line_buffering = 0, write_through = 0;
    _PyIO_State *state = IO_STATE;

    PyObject *res;
    int r;

    self->ok = 0;
    self->detached = 0;
    if (!PyArg_ParseTupleAndKeywords(args, kwds, "O|zzzii:fileio",
                                     kwlist, &buffer, &encoding, &errors,
                                     &newline, &line_buffering, &write_through))
        return -1;

    if (newline && newline[0] != '\0'
        && !(newline[0] == '\n' && newline[1] == '\0')
        && !(newline[0] == '\r' && newline[1] == '\0')
        && !(newline[0] == '\r' && newline[1] == '\n' && newline[2] == '\0')) {
        PyErr_Format(PyExc_ValueError,
                     "illegal newline value: %s", newline);
        return -1;
    }

    Py_CLEAR(self->buffer);
    Py_CLEAR(self->encoding);
    Py_CLEAR(self->encoder);
    Py_CLEAR(self->decoder);
    Py_CLEAR(self->readnl);
    Py_CLEAR(self->decoded_chars);
    Py_CLEAR(self->pending_bytes);
    Py_CLEAR(self->snapshot);
    Py_CLEAR(self->errors);
    Py_CLEAR(self->raw);
    self->decoded_chars_used = 0;
    self->pending_bytes_count = 0;
    self->encodefunc = NULL;
    self->b2cratio = 0.0;

    if (encoding == NULL) {
        /* Try os.device_encoding(fileno) */
        PyObject *fileno;
        fileno = _PyObject_CallMethodId(buffer, &PyId_fileno, NULL);
        /* Ignore only AttributeError and UnsupportedOperation */
        if (fileno == NULL) {
            if (PyErr_ExceptionMatches(PyExc_AttributeError) ||
                PyErr_ExceptionMatches(state->unsupported_operation)) {
                PyErr_Clear();
            }
            else {
                goto error;
            }
        }
        else {
            int fd = _PyLong_AsInt(fileno);
            Py_DECREF(fileno);
            if (fd == -1 && PyErr_Occurred()) {
                goto error;
            }

            self->encoding = _Py_device_encoding(fd);
            if (self->encoding == NULL)
                goto error;
            else if (!PyUnicode_Check(self->encoding))
                Py_CLEAR(self->encoding);
        }
    }
    if (encoding == NULL && self->encoding == NULL) {
        if (state->locale_module == NULL) {
            state->locale_module = PyImport_ImportModule("locale");
            if (state->locale_module == NULL)
                goto catch_ImportError;
            else
                goto use_locale;
        }
        else {
          use_locale:
            self->encoding = _PyObject_CallMethodId(
                state->locale_module, &PyId_getpreferredencoding, "O", Py_False);
            if (self->encoding == NULL) {
              catch_ImportError:
                /*
                 Importing locale can raise a ImportError because of
                 _functools, and locale.getpreferredencoding can raise a
                 ImportError if _locale is not available.  These will happen
                 during module building.
                */
                if (PyErr_ExceptionMatches(PyExc_ImportError)) {
                    PyErr_Clear();
                    self->encoding = PyUnicode_FromString("ascii");
                }
                else
                    goto error;
            }
            else if (!PyUnicode_Check(self->encoding))
                Py_CLEAR(self->encoding);
        }
    }
    if (self->encoding != NULL) {
        encoding = _PyUnicode_AsString(self->encoding);
        if (encoding == NULL)
            goto error;
    }
    else if (encoding != NULL) {
        self->encoding = PyUnicode_FromString(encoding);
        if (self->encoding == NULL)
            goto error;
    }
    else {
        PyErr_SetString(PyExc_IOError,
                        "could not determine default encoding");
    }

    if (errors == NULL)
        errors = "strict";
    self->errors = PyBytes_FromString(errors);
    if (self->errors == NULL)
        goto error;

    self->chunk_size = 8192;
    self->readuniversal = (newline == NULL || newline[0] == '\0');
    self->line_buffering = line_buffering;
    self->write_through = write_through;
    self->readtranslate = (newline == NULL);
    if (newline) {
        self->readnl = PyUnicode_FromString(newline);
        if (self->readnl == NULL)
            return -1;
    }
    self->writetranslate = (newline == NULL || newline[0] != '\0');
    if (!self->readuniversal && self->readnl) {
        self->writenl = _PyUnicode_AsString(self->readnl);
        if (self->writenl == NULL)
            goto error;
        if (!strcmp(self->writenl, "\n"))
            self->writenl = NULL;
    }
#ifdef MS_WINDOWS
    else
        self->writenl = "\r\n";
#endif

    /* Build the decoder object */
    res = _PyObject_CallMethodId(buffer, &PyId_readable, NULL);
    if (res == NULL)
        goto error;
    r = PyObject_IsTrue(res);
    Py_DECREF(res);
    if (r == -1)
        goto error;
    if (r == 1) {
        self->decoder = PyCodec_IncrementalDecoder(
            encoding, errors);
        if (self->decoder == NULL)
            goto error;

        if (self->readuniversal) {
            PyObject *incrementalDecoder = PyObject_CallFunction(
                (PyObject *)&PyIncrementalNewlineDecoder_Type,
                "Oi", self->decoder, (int)self->readtranslate);
            if (incrementalDecoder == NULL)
                goto error;
            Py_CLEAR(self->decoder);
            self->decoder = incrementalDecoder;
        }
    }

    /* Build the encoder object */
    res = _PyObject_CallMethodId(buffer, &PyId_writable, NULL);
    if (res == NULL)
        goto error;
    r = PyObject_IsTrue(res);
    Py_DECREF(res);
    if (r == -1)
        goto error;
    if (r == 1) {
        PyObject *ci;
        self->encoder = PyCodec_IncrementalEncoder(
            encoding, errors);
        if (self->encoder == NULL)
            goto error;
        /* Get the normalized named of the codec */
        ci = _PyCodec_Lookup(encoding);
        if (ci == NULL)
            goto error;
        res = _PyObject_GetAttrId(ci, &PyId_name);
        Py_DECREF(ci);
        if (res == NULL) {
            if (PyErr_ExceptionMatches(PyExc_AttributeError))
                PyErr_Clear();
            else
                goto error;
        }
        else if (PyUnicode_Check(res)) {
            encodefuncentry *e = encodefuncs;
            while (e->name != NULL) {
                if (!PyUnicode_CompareWithASCIIString(res, e->name)) {
                    self->encodefunc = e->encodefunc;
                    break;
                }
                e++;
            }
        }
        Py_XDECREF(res);
    }

    self->buffer = buffer;
    Py_INCREF(buffer);

    if (Py_TYPE(buffer) == &PyBufferedReader_Type ||
        Py_TYPE(buffer) == &PyBufferedWriter_Type ||
        Py_TYPE(buffer) == &PyBufferedRandom_Type) {
        raw = _PyObject_GetAttrId(buffer, &PyId_raw);
        /* Cache the raw FileIO object to speed up 'closed' checks */
        if (raw == NULL) {
            if (PyErr_ExceptionMatches(PyExc_AttributeError))
                PyErr_Clear();
            else
                goto error;
        }
        else if (Py_TYPE(raw) == &PyFileIO_Type)
            self->raw = raw;
        else
            Py_DECREF(raw);
    }

    res = _PyObject_CallMethodId(buffer, &PyId_seekable, NULL);
    if (res == NULL)
        goto error;
    r = PyObject_IsTrue(res);
    Py_DECREF(res);
    if (r < 0)
        goto error;
    self->seekable = self->telling = r;

    self->has_read1 = _PyObject_HasAttrId(buffer, &PyId_read1);

    self->encoding_start_of_stream = 0;
    if (self->seekable && self->encoder) {
        PyObject *cookieObj;
        int cmp;

        self->encoding_start_of_stream = 1;

        cookieObj = PyObject_CallMethodObjArgs(buffer, _PyIO_str_tell, NULL);
        if (cookieObj == NULL)
            goto error;

        cmp = PyObject_RichCompareBool(cookieObj, _PyIO_zero, Py_EQ);
        Py_DECREF(cookieObj);
        if (cmp < 0) {
            goto error;
        }

        if (cmp == 0) {
            self->encoding_start_of_stream = 0;
            res = PyObject_CallMethodObjArgs(self->encoder, _PyIO_str_setstate,
                                             _PyIO_zero, NULL);
            if (res == NULL)
                goto error;
            Py_DECREF(res);
        }
    }

    self->ok = 1;
    return 0;

  error:
    return -1;
}

static int
_textiowrapper_clear(textio *self)
{
    if (self->ok && _PyIOBase_finalize((PyObject *) self) < 0)
        return -1;
    self->ok = 0;
    Py_CLEAR(self->buffer);
    Py_CLEAR(self->encoding);
    Py_CLEAR(self->encoder);
    Py_CLEAR(self->decoder);
    Py_CLEAR(self->readnl);
    Py_CLEAR(self->decoded_chars);
    Py_CLEAR(self->pending_bytes);
    Py_CLEAR(self->snapshot);
    Py_CLEAR(self->errors);
    Py_CLEAR(self->raw);
    return 0;
}

static void
textiowrapper_dealloc(textio *self)
{
    self->deallocating = 1;
    if (_textiowrapper_clear(self) < 0)
        return;
    _PyObject_GC_UNTRACK(self);
    if (self->weakreflist != NULL)
        PyObject_ClearWeakRefs((PyObject *)self);
    Py_CLEAR(self->dict);
    Py_TYPE(self)->tp_free((PyObject *)self);
}

static int
textiowrapper_traverse(textio *self, visitproc visit, void *arg)
{
    Py_VISIT(self->buffer);
    Py_VISIT(self->encoding);
    Py_VISIT(self->encoder);
    Py_VISIT(self->decoder);
    Py_VISIT(self->readnl);
    Py_VISIT(self->decoded_chars);
    Py_VISIT(self->pending_bytes);
    Py_VISIT(self->snapshot);
    Py_VISIT(self->errors);
    Py_VISIT(self->raw);

    Py_VISIT(self->dict);
    return 0;
}

static int
textiowrapper_clear(textio *self)
{
    if (_textiowrapper_clear(self) < 0)
        return -1;
    Py_CLEAR(self->dict);
    return 0;
}

static PyObject *
textiowrapper_closed_get(textio *self, void *context);

/* This macro takes some shortcuts to make the common case faster. */
#define CHECK_CLOSED(self) \
    do { \
        int r; \
        PyObject *_res; \
        if (Py_TYPE(self) == &PyTextIOWrapper_Type) { \
            if (self->raw != NULL) \
                r = _PyFileIO_closed(self->raw); \
            else { \
                _res = textiowrapper_closed_get(self, NULL); \
                if (_res == NULL) \
                    return NULL; \
                r = PyObject_IsTrue(_res); \
                Py_DECREF(_res); \
                if (r < 0) \
                    return NULL; \
            } \
            if (r > 0) { \
                PyErr_SetString(PyExc_ValueError, \
                                "I/O operation on closed file."); \
                return NULL; \
            } \
        } \
        else if (_PyIOBase_check_closed((PyObject *)self, Py_True) == NULL) \
            return NULL; \
    } while (0)

#define CHECK_INITIALIZED(self) \
    if (self->ok <= 0) { \
        if (self->detached) { \
            PyErr_SetString(PyExc_ValueError, \
                 "underlying buffer has been detached"); \
        } else {                                   \
            PyErr_SetString(PyExc_ValueError, \
                "I/O operation on uninitialized object"); \
        } \
        return NULL; \
    }

#define CHECK_INITIALIZED_INT(self) \
    if (self->ok <= 0) { \
        if (self->detached) { \
            PyErr_SetString(PyExc_ValueError, \
                 "underlying buffer has been detached"); \
        } else {                                   \
            PyErr_SetString(PyExc_ValueError, \
                "I/O operation on uninitialized object"); \
        } \
        return -1; \
    }


static PyObject *
textiowrapper_detach(textio *self)
{
    PyObject *buffer, *res;
    CHECK_INITIALIZED(self);
    res = PyObject_CallMethodObjArgs((PyObject *)self, _PyIO_str_flush, NULL);
    if (res == NULL)
        return NULL;
    Py_DECREF(res);
    buffer = self->buffer;
    self->buffer = NULL;
    self->detached = 1;
    self->ok = 0;
    return buffer;
}

/* Flush the internal write buffer. This doesn't explicitly flush the
   underlying buffered object, though. */
static int
_textiowrapper_writeflush(textio *self)
{
    PyObject *pending, *b, *ret;

    if (self->pending_bytes == NULL)
        return 0;

    pending = self->pending_bytes;
    Py_INCREF(pending);
    self->pending_bytes_count = 0;
    Py_CLEAR(self->pending_bytes);

    b = _PyBytes_Join(_PyIO_empty_bytes, pending);
    Py_DECREF(pending);
    if (b == NULL)
        return -1;
    ret = NULL;
    do {
        ret = PyObject_CallMethodObjArgs(self->buffer,
                                         _PyIO_str_write, b, NULL);
    } while (ret == NULL && _PyIO_trap_eintr());
    Py_DECREF(b);
    if (ret == NULL)
        return -1;
    Py_DECREF(ret);
    return 0;
}

static PyObject *
textiowrapper_write(textio *self, PyObject *args)
{
    PyObject *ret;
    PyObject *text; /* owned reference */
    PyObject *b;
    Py_ssize_t textlen;
    int haslf = 0;
    int needflush = 0;

    CHECK_INITIALIZED(self);

    if (!PyArg_ParseTuple(args, "U:write", &text)) {
        return NULL;
    }

    if (PyUnicode_READY(text) == -1)
        return NULL;

    CHECK_CLOSED(self);

    if (self->encoder == NULL)
        return _unsupported("not writable");

    Py_INCREF(text);

    textlen = PyUnicode_GET_LENGTH(text);

    if ((self->writetranslate && self->writenl != NULL) || self->line_buffering)
        if (PyUnicode_FindChar(text, '\n', 0, PyUnicode_GET_LENGTH(text), 1) != -1)
            haslf = 1;

    if (haslf && self->writetranslate && self->writenl != NULL) {
        PyObject *newtext = _PyObject_CallMethodId(
            text, &PyId_replace, "ss", "\n", self->writenl);
        Py_DECREF(text);
        if (newtext == NULL)
            return NULL;
        text = newtext;
    }

    if (self->write_through)
        needflush = 1;
    else if (self->line_buffering &&
        (haslf ||
         PyUnicode_FindChar(text, '\r', 0, PyUnicode_GET_LENGTH(text), 1) != -1))
        needflush = 1;

    /* XXX What if we were just reading? */
    if (self->encodefunc != NULL) {
        b = (*self->encodefunc)((PyObject *) self, text);
        self->encoding_start_of_stream = 0;
    }
    else
        b = PyObject_CallMethodObjArgs(self->encoder,
                                       _PyIO_str_encode, text, NULL);
    Py_DECREF(text);
    if (b == NULL)
        return NULL;

    if (self->pending_bytes == NULL) {
        self->pending_bytes = PyList_New(0);
        if (self->pending_bytes == NULL) {
            Py_DECREF(b);
            return NULL;
        }
        self->pending_bytes_count = 0;
    }
    if (PyList_Append(self->pending_bytes, b) < 0) {
        Py_DECREF(b);
        return NULL;
    }
    self->pending_bytes_count += PyBytes_GET_SIZE(b);
    Py_DECREF(b);
    if (self->pending_bytes_count > self->chunk_size || needflush) {
        if (_textiowrapper_writeflush(self) < 0)
            return NULL;
    }

    if (needflush) {
        ret = PyObject_CallMethodObjArgs(self->buffer, _PyIO_str_flush, NULL);
        if (ret == NULL)
            return NULL;
        Py_DECREF(ret);
    }

    Py_CLEAR(self->snapshot);

    if (self->decoder) {
        ret = _PyObject_CallMethodId(self->decoder, &PyId_reset, NULL);
        if (ret == NULL)
            return NULL;
        Py_DECREF(ret);
    }

    return PyLong_FromSsize_t(textlen);
}

/* Steal a reference to chars and store it in the decoded_char buffer;
 */
static void
textiowrapper_set_decoded_chars(textio *self, PyObject *chars)
{
    Py_CLEAR(self->decoded_chars);
    self->decoded_chars = chars;
    self->decoded_chars_used = 0;
}

static PyObject *
textiowrapper_get_decoded_chars(textio *self, Py_ssize_t n)
{
    PyObject *chars;
    Py_ssize_t avail;

    if (self->decoded_chars == NULL)
        return PyUnicode_FromStringAndSize(NULL, 0);

    /* decoded_chars is guaranteed to be "ready". */
    avail = (PyUnicode_GET_LENGTH(self->decoded_chars)
             - self->decoded_chars_used);

    assert(avail >= 0);

    if (n < 0 || n > avail)
        n = avail;

    if (self->decoded_chars_used > 0 || n < avail) {
        chars = PyUnicode_Substring(self->decoded_chars,
                                    self->decoded_chars_used,
                                    self->decoded_chars_used + n);
        if (chars == NULL)
            return NULL;
    }
    else {
        chars = self->decoded_chars;
        Py_INCREF(chars);
    }

    self->decoded_chars_used += n;
    return chars;
}

/* Read and decode the next chunk of data from the BufferedReader.
 */
static int
textiowrapper_read_chunk(textio *self, Py_ssize_t size_hint)
{
    PyObject *dec_buffer = NULL;
    PyObject *dec_flags = NULL;
    PyObject *input_chunk = NULL;
    PyObject *decoded_chars, *chunk_size;
    Py_ssize_t nbytes, nchars;
    int eof;

    /* The return value is True unless EOF was reached.  The decoded string is
     * placed in self._decoded_chars (replacing its previous value).  The
     * entire input chunk is sent to the decoder, though some of it may remain
     * buffered in the decoder, yet to be converted.
     */

    if (self->decoder == NULL) {
        _unsupported("not readable");
        return -1;
    }

    if (self->telling) {
        /* To prepare for tell(), we need to snapshot a point in the file
         * where the decoder's input buffer is empty.
         */

        PyObject *state = PyObject_CallMethodObjArgs(self->decoder,
                                                     _PyIO_str_getstate, NULL);
        if (state == NULL)
            return -1;
        /* Given this, we know there was a valid snapshot point
         * len(dec_buffer) bytes ago with decoder state (b'', dec_flags).
         */
        if (PyArg_Parse(state, "(OO)", &dec_buffer, &dec_flags) < 0) {
            Py_DECREF(state);
            return -1;
        }
        Py_INCREF(dec_buffer);
        Py_INCREF(dec_flags);
        Py_DECREF(state);
    }

    /* Read a chunk, decode it, and put the result in self._decoded_chars. */
    if (size_hint > 0) {
        size_hint = (Py_ssize_t)(Py_MAX(self->b2cratio, 1.0) * size_hint);
    }
    chunk_size = PyLong_FromSsize_t(Py_MAX(self->chunk_size, size_hint));
    if (chunk_size == NULL)
        goto fail;
    input_chunk = PyObject_CallMethodObjArgs(self->buffer,
        (self->has_read1 ? _PyIO_str_read1: _PyIO_str_read),
        chunk_size, NULL);
    Py_DECREF(chunk_size);
    if (input_chunk == NULL)
        goto fail;
    if (!PyBytes_Check(input_chunk)) {
        PyErr_Format(PyExc_TypeError,
                     "underlying %s() should have returned a bytes object, "
                     "not '%.200s'", (self->has_read1 ? "read1": "read"),
                     Py_TYPE(input_chunk)->tp_name);
        goto fail;
    }

    nbytes = PyBytes_Size(input_chunk);
    eof = (nbytes == 0);

    if (Py_TYPE(self->decoder) == &PyIncrementalNewlineDecoder_Type) {
        decoded_chars = _PyIncrementalNewlineDecoder_decode(
            self->decoder, input_chunk, eof);
    }
    else {
        decoded_chars = PyObject_CallMethodObjArgs(self->decoder,
            _PyIO_str_decode, input_chunk, eof ? Py_True : Py_False, NULL);
    }

    if (check_decoded(decoded_chars) < 0)
        goto fail;
    if (PyUnicode_READY(decoded_chars) == -1)
        goto fail;
    textiowrapper_set_decoded_chars(self, decoded_chars);
    nchars = PyUnicode_GET_LENGTH(decoded_chars);
    if (nchars > 0)
        self->b2cratio = (double) nbytes / nchars;
    else
        self->b2cratio = 0.0;
    if (nchars > 0)
        eof = 0;

    if (self->telling) {
        /* At the snapshot point, len(dec_buffer) bytes before the read, the
         * next input to be decoded is dec_buffer + input_chunk.
         */
        PyObject *next_input = PyNumber_Add(dec_buffer, input_chunk);
        if (next_input == NULL)
            goto fail;
        if (!PyBytes_Check(next_input)) {
            PyErr_Format(PyExc_TypeError,
                         "decoder getstate() should have returned a bytes "
                         "object, not '%.200s'",
                         Py_TYPE(next_input)->tp_name);
            Py_DECREF(next_input);
            goto fail;
        }
        Py_DECREF(dec_buffer);
        Py_CLEAR(self->snapshot);
        self->snapshot = Py_BuildValue("NN", dec_flags, next_input);
    }
    Py_DECREF(input_chunk);

    return (eof == 0);

  fail:
    Py_XDECREF(dec_buffer);
    Py_XDECREF(dec_flags);
    Py_XDECREF(input_chunk);
    return -1;
}

static PyObject *
textiowrapper_read(textio *self, PyObject *args)
{
    Py_ssize_t n = -1;
    PyObject *result = NULL, *chunks = NULL;

    CHECK_INITIALIZED(self);

    if (!PyArg_ParseTuple(args, "|O&:read", &_PyIO_ConvertSsize_t, &n))
        return NULL;

    CHECK_CLOSED(self);

    if (self->decoder == NULL)
        return _unsupported("not readable");

    if (_textiowrapper_writeflush(self) < 0)
        return NULL;

    if (n < 0) {
        /* Read everything */
        PyObject *bytes = _PyObject_CallMethodId(self->buffer, &PyId_read, NULL);
        PyObject *decoded;
        if (bytes == NULL)
            goto fail;

        if (Py_TYPE(self->decoder) == &PyIncrementalNewlineDecoder_Type)
            decoded = _PyIncrementalNewlineDecoder_decode(self->decoder,
                                                          bytes, 1);
        else
            decoded = PyObject_CallMethodObjArgs(
                self->decoder, _PyIO_str_decode, bytes, Py_True, NULL);
        Py_DECREF(bytes);
        if (check_decoded(decoded) < 0)
            goto fail;

        result = textiowrapper_get_decoded_chars(self, -1);

        if (result == NULL) {
            Py_DECREF(decoded);
            return NULL;
        }

        PyUnicode_AppendAndDel(&result, decoded);
        if (result == NULL)
            goto fail;

        Py_CLEAR(self->snapshot);
        return result;
    }
    else {
        int res = 1;
        Py_ssize_t remaining = n;

        result = textiowrapper_get_decoded_chars(self, n);
        if (result == NULL)
            goto fail;
        if (PyUnicode_READY(result) == -1)
            goto fail;
        remaining -= PyUnicode_GET_LENGTH(result);

        /* Keep reading chunks until we have n characters to return */
        while (remaining > 0) {
            res = textiowrapper_read_chunk(self, remaining);
            if (res < 0) {
                /* NOTE: PyErr_SetFromErrno() calls PyErr_CheckSignals()
                   when EINTR occurs so we needn't do it ourselves. */
                if (_PyIO_trap_eintr()) {
                    continue;
                }
                goto fail;
            }
            if (res == 0)  /* EOF */
                break;
            if (chunks == NULL) {
                chunks = PyList_New(0);
                if (chunks == NULL)
                    goto fail;
            }
            if (PyUnicode_GET_LENGTH(result) > 0 &&
                PyList_Append(chunks, result) < 0)
                goto fail;
            Py_DECREF(result);
            result = textiowrapper_get_decoded_chars(self, remaining);
            if (result == NULL)
                goto fail;
            remaining -= PyUnicode_GET_LENGTH(result);
        }
        if (chunks != NULL) {
            if (result != NULL && PyList_Append(chunks, result) < 0)
                goto fail;
            Py_CLEAR(result);
            result = PyUnicode_Join(_PyIO_empty_str, chunks);
            if (result == NULL)
                goto fail;
            Py_CLEAR(chunks);
        }
        return result;
    }
  fail:
    Py_XDECREF(result);
    Py_XDECREF(chunks);
    return NULL;
}


/* NOTE: `end` must point to the real end of the Py_UCS4 storage,
   that is to the NUL character. Otherwise the function will produce
   incorrect results. */
static char *
find_control_char(int kind, char *s, char *end, Py_UCS4 ch)
{
    if (kind == PyUnicode_1BYTE_KIND) {
        assert(ch < 256);
        return (char *) memchr((void *) s, (char) ch, end - s);
    }
    for (;;) {
        while (PyUnicode_READ(kind, s, 0) > ch)
            s += kind;
        if (PyUnicode_READ(kind, s, 0) == ch)
            return s;
        if (s == end)
            return NULL;
        s += kind;
    }
}

Py_ssize_t
_PyIO_find_line_ending(
    int translated, int universal, PyObject *readnl,
    int kind, char *start, char *end, Py_ssize_t *consumed)
{
    Py_ssize_t len = ((char*)end - (char*)start)/kind;

    if (translated) {
        /* Newlines are already translated, only search for \n */
        char *pos = find_control_char(kind, start, end, '\n');
        if (pos != NULL)
            return (pos - start)/kind + 1;
        else {
            *consumed = len;
            return -1;
        }
    }
    else if (universal) {
        /* Universal newline search. Find any of \r, \r\n, \n
         * The decoder ensures that \r\n are not split in two pieces
         */
        char *s = start;
        for (;;) {
            Py_UCS4 ch;
            /* Fast path for non-control chars. The loop always ends
               since the Unicode string is NUL-terminated. */
            while (PyUnicode_READ(kind, s, 0) > '\r')
                s += kind;
            if (s >= end) {
                *consumed = len;
                return -1;
            }
            ch = PyUnicode_READ(kind, s, 0);
            s += kind;
            if (ch == '\n')
                return (s - start)/kind;
            if (ch == '\r') {
                if (PyUnicode_READ(kind, s, 0) == '\n')
                    return (s - start)/kind + 1;
                else
                    return (s - start)/kind;
            }
        }
    }
    else {
        /* Non-universal mode. */
        Py_ssize_t readnl_len = PyUnicode_GET_LENGTH(readnl);
        char *nl = PyUnicode_DATA(readnl);
        /* Assume that readnl is an ASCII character. */
        assert(PyUnicode_KIND(readnl) == PyUnicode_1BYTE_KIND);
        if (readnl_len == 1) {
            char *pos = find_control_char(kind, start, end, nl[0]);
            if (pos != NULL)
                return (pos - start)/kind + 1;
            *consumed = len;
            return -1;
        }
        else {
            char *s = start;
            char *e = end - (readnl_len - 1)*kind;
            char *pos;
            if (e < s)
                e = s;
            while (s < e) {
                Py_ssize_t i;
                char *pos = find_control_char(kind, s, end, nl[0]);
                if (pos == NULL || pos >= e)
                    break;
                for (i = 1; i < readnl_len; i++) {
                    if (PyUnicode_READ(kind, pos, i) != nl[i])
                        break;
                }
                if (i == readnl_len)
                    return (pos - start)/kind + readnl_len;
                s = pos + kind;
            }
            pos = find_control_char(kind, e, end, nl[0]);
            if (pos == NULL)
                *consumed = len;
            else
                *consumed = (pos - start)/kind;
            return -1;
        }
    }
}

static PyObject *
_textiowrapper_readline(textio *self, Py_ssize_t limit)
{
    PyObject *line = NULL, *chunks = NULL, *remaining = NULL;
    Py_ssize_t start, endpos, chunked, offset_to_buffer;
    int res;

    CHECK_CLOSED(self);

    if (_textiowrapper_writeflush(self) < 0)
        return NULL;

    chunked = 0;

    while (1) {
        char *ptr;
        Py_ssize_t line_len;
        int kind;
        Py_ssize_t consumed = 0;

        /* First, get some data if necessary */
        res = 1;
        while (!self->decoded_chars ||
               !PyUnicode_GET_LENGTH(self->decoded_chars)) {
            res = textiowrapper_read_chunk(self, 0);
            if (res < 0) {
                /* NOTE: PyErr_SetFromErrno() calls PyErr_CheckSignals()
                   when EINTR occurs so we needn't do it ourselves. */
                if (_PyIO_trap_eintr()) {
                    continue;
                }
                goto error;
            }
            if (res == 0)
                break;
        }
        if (res == 0) {
            /* end of file */
            textiowrapper_set_decoded_chars(self, NULL);
            Py_CLEAR(self->snapshot);
            start = endpos = offset_to_buffer = 0;
            break;
        }

        if (remaining == NULL) {
            line = self->decoded_chars;
            start = self->decoded_chars_used;
            offset_to_buffer = 0;
            Py_INCREF(line);
        }
        else {
            assert(self->decoded_chars_used == 0);
            line = PyUnicode_Concat(remaining, self->decoded_chars);
            start = 0;
            offset_to_buffer = PyUnicode_GET_LENGTH(remaining);
            Py_CLEAR(remaining);
            if (line == NULL)
                goto error;
            if (PyUnicode_READY(line) == -1)
                goto error;
        }

        ptr = PyUnicode_DATA(line);
        line_len = PyUnicode_GET_LENGTH(line);
        kind = PyUnicode_KIND(line);

        endpos = _PyIO_find_line_ending(
            self->readtranslate, self->readuniversal, self->readnl,
            kind,
            ptr + kind * start,
            ptr + kind * line_len,
            &consumed);
        if (endpos >= 0) {
            endpos += start;
            if (limit >= 0 && (endpos - start) + chunked >= limit)
                endpos = start + limit - chunked;
            break;
        }

        /* We can put aside up to `endpos` */
        endpos = consumed + start;
        if (limit >= 0 && (endpos - start) + chunked >= limit) {
            /* Didn't find line ending, but reached length limit */
            endpos = start + limit - chunked;
            break;
        }

        if (endpos > start) {
            /* No line ending seen yet - put aside current data */
            PyObject *s;
            if (chunks == NULL) {
                chunks = PyList_New(0);
                if (chunks == NULL)
                    goto error;
            }
            s = PyUnicode_Substring(line, start, endpos);
            if (s == NULL)
                goto error;
            if (PyList_Append(chunks, s) < 0) {
                Py_DECREF(s);
                goto error;
            }
            chunked += PyUnicode_GET_LENGTH(s);
            Py_DECREF(s);
        }
        /* There may be some remaining bytes we'll have to prepend to the
           next chunk of data */
        if (endpos < line_len) {
            remaining = PyUnicode_Substring(line, endpos, line_len);
            if (remaining == NULL)
                goto error;
        }
        Py_CLEAR(line);
        /* We have consumed the buffer */
        textiowrapper_set_decoded_chars(self, NULL);
    }

    if (line != NULL) {
        /* Our line ends in the current buffer */
        self->decoded_chars_used = endpos - offset_to_buffer;
        if (start > 0 || endpos < PyUnicode_GET_LENGTH(line)) {
            PyObject *s = PyUnicode_Substring(line, start, endpos);
            Py_CLEAR(line);
            if (s == NULL)
                goto error;
            line = s;
        }
    }
    if (remaining != NULL) {
        if (chunks == NULL) {
            chunks = PyList_New(0);
            if (chunks == NULL)
                goto error;
        }
        if (PyList_Append(chunks, remaining) < 0)
            goto error;
        Py_CLEAR(remaining);
    }
    if (chunks != NULL) {
        if (line != NULL) {
            if (PyList_Append(chunks, line) < 0)
                goto error;
            Py_DECREF(line);
        }
        line = PyUnicode_Join(_PyIO_empty_str, chunks);
        if (line == NULL)
            goto error;
        Py_CLEAR(chunks);
    }
    if (line == NULL) {
        Py_INCREF(_PyIO_empty_str);
        line = _PyIO_empty_str;
    }

    return line;

  error:
    Py_XDECREF(chunks);
    Py_XDECREF(remaining);
    Py_XDECREF(line);
    return NULL;
}

static PyObject *
textiowrapper_readline(textio *self, PyObject *args)
{
    Py_ssize_t limit = -1;

    CHECK_INITIALIZED(self);
    if (!PyArg_ParseTuple(args, "|n:readline", &limit)) {
        return NULL;
    }
    return _textiowrapper_readline(self, limit);
}

/* Seek and Tell */

typedef struct {
    Py_off_t start_pos;
    int dec_flags;
    int bytes_to_feed;
    int chars_to_skip;
    char need_eof;
} cookie_type;

/*
   To speed up cookie packing/unpacking, we store the fields in a temporary
   string and call _PyLong_FromByteArray() or _PyLong_AsByteArray (resp.).
   The following macros define at which offsets in the intermediary byte
   string the various CookieStruct fields will be stored.
 */

#define COOKIE_BUF_LEN      (sizeof(Py_off_t) + 3 * sizeof(int) + sizeof(char))

#if defined(WORDS_BIGENDIAN)

# define IS_LITTLE_ENDIAN   0

/* We want the least significant byte of start_pos to also be the least
   significant byte of the cookie, which means that in big-endian mode we
   must copy the fields in reverse order. */

# define OFF_START_POS      (sizeof(char) + 3 * sizeof(int))
# define OFF_DEC_FLAGS      (sizeof(char) + 2 * sizeof(int))
# define OFF_BYTES_TO_FEED  (sizeof(char) + sizeof(int))
# define OFF_CHARS_TO_SKIP  (sizeof(char))
# define OFF_NEED_EOF       0

#else

# define IS_LITTLE_ENDIAN   1

/* Little-endian mode: the least significant byte of start_pos will
   naturally end up the least significant byte of the cookie. */

# define OFF_START_POS      0
# define OFF_DEC_FLAGS      (sizeof(Py_off_t))
# define OFF_BYTES_TO_FEED  (sizeof(Py_off_t) + sizeof(int))
# define OFF_CHARS_TO_SKIP  (sizeof(Py_off_t) + 2 * sizeof(int))
# define OFF_NEED_EOF       (sizeof(Py_off_t) + 3 * sizeof(int))

#endif

static int
textiowrapper_parse_cookie(cookie_type *cookie, PyObject *cookieObj)
{
    unsigned char buffer[COOKIE_BUF_LEN];
    PyLongObject *cookieLong = (PyLongObject *)PyNumber_Long(cookieObj);
    if (cookieLong == NULL)
        return -1;

    if (_PyLong_AsByteArray(cookieLong, buffer, sizeof(buffer),
                            IS_LITTLE_ENDIAN, 0) < 0) {
        Py_DECREF(cookieLong);
        return -1;
    }
    Py_DECREF(cookieLong);

    memcpy(&cookie->start_pos, buffer + OFF_START_POS, sizeof(cookie->start_pos));
    memcpy(&cookie->dec_flags, buffer + OFF_DEC_FLAGS, sizeof(cookie->dec_flags));
    memcpy(&cookie->bytes_to_feed, buffer + OFF_BYTES_TO_FEED, sizeof(cookie->bytes_to_feed));
    memcpy(&cookie->chars_to_skip, buffer + OFF_CHARS_TO_SKIP, sizeof(cookie->chars_to_skip));
    memcpy(&cookie->need_eof, buffer + OFF_NEED_EOF, sizeof(cookie->need_eof));

    return 0;
}

static PyObject *
textiowrapper_build_cookie(cookie_type *cookie)
{
    unsigned char buffer[COOKIE_BUF_LEN];

    memcpy(buffer + OFF_START_POS, &cookie->start_pos, sizeof(cookie->start_pos));
    memcpy(buffer + OFF_DEC_FLAGS, &cookie->dec_flags, sizeof(cookie->dec_flags));
    memcpy(buffer + OFF_BYTES_TO_FEED, &cookie->bytes_to_feed, sizeof(cookie->bytes_to_feed));
    memcpy(buffer + OFF_CHARS_TO_SKIP, &cookie->chars_to_skip, sizeof(cookie->chars_to_skip));
    memcpy(buffer + OFF_NEED_EOF, &cookie->need_eof, sizeof(cookie->need_eof));

    return _PyLong_FromByteArray(buffer, sizeof(buffer), IS_LITTLE_ENDIAN, 0);
}
#undef IS_LITTLE_ENDIAN

static int
_textiowrapper_decoder_setstate(textio *self, cookie_type *cookie)
{
    PyObject *res;
    /* When seeking to the start of the stream, we call decoder.reset()
       rather than decoder.getstate().
       This is for a few decoders such as utf-16 for which the state value
       at start is not (b"", 0) but e.g. (b"", 2) (meaning, in the case of
       utf-16, that we are expecting a BOM).
    */
    if (cookie->start_pos == 0 && cookie->dec_flags == 0)
        res = PyObject_CallMethodObjArgs(self->decoder, _PyIO_str_reset, NULL);
    else
        res = _PyObject_CallMethodId(self->decoder, &PyId_setstate,
                                     "((yi))", "", cookie->dec_flags);
    if (res == NULL)
        return -1;
    Py_DECREF(res);
    return 0;
}

static int
_textiowrapper_encoder_setstate(textio *self, cookie_type *cookie)
{
    PyObject *res;
    /* Same as _textiowrapper_decoder_setstate() above. */
    if (cookie->start_pos == 0 && cookie->dec_flags == 0) {
        res = PyObject_CallMethodObjArgs(self->encoder, _PyIO_str_reset, NULL);
        self->encoding_start_of_stream = 1;
    }
    else {
        res = PyObject_CallMethodObjArgs(self->encoder, _PyIO_str_setstate,
                                         _PyIO_zero, NULL);
        self->encoding_start_of_stream = 0;
    }
    if (res == NULL)
        return -1;
    Py_DECREF(res);
    return 0;
}

static PyObject *
textiowrapper_seek(textio *self, PyObject *args)
{
    PyObject *cookieObj, *posobj;
    cookie_type cookie;
    int whence = 0;
    PyObject *res;
    int cmp;

    CHECK_INITIALIZED(self);

    if (!PyArg_ParseTuple(args, "O|i:seek", &cookieObj, &whence))
        return NULL;
    CHECK_CLOSED(self);

    Py_INCREF(cookieObj);

    if (!self->seekable) {
        _unsupported("underlying stream is not seekable");
        goto fail;
    }

    if (whence == 1) {
        /* seek relative to current position */
        cmp = PyObject_RichCompareBool(cookieObj, _PyIO_zero, Py_EQ);
        if (cmp < 0)
            goto fail;

        if (cmp == 0) {
            _unsupported("can't do nonzero cur-relative seeks");
            goto fail;
        }

        /* Seeking to the current position should attempt to
         * sync the underlying buffer with the current position.
         */
        Py_DECREF(cookieObj);
        cookieObj = _PyObject_CallMethodId((PyObject *)self, &PyId_tell, NULL);
        if (cookieObj == NULL)
            goto fail;
    }
    else if (whence == 2) {
        /* seek relative to end of file */
        cmp = PyObject_RichCompareBool(cookieObj, _PyIO_zero, Py_EQ);
        if (cmp < 0)
            goto fail;

        if (cmp == 0) {
            _unsupported("can't do nonzero end-relative seeks");
            goto fail;
        }

        res = _PyObject_CallMethodId((PyObject *)self, &PyId_flush, NULL);
        if (res == NULL)
            goto fail;
        Py_DECREF(res);

        textiowrapper_set_decoded_chars(self, NULL);
        Py_CLEAR(self->snapshot);
        if (self->decoder) {
            res = _PyObject_CallMethodId(self->decoder, &PyId_reset, NULL);
            if (res == NULL)
                goto fail;
            Py_DECREF(res);
        }

        res = _PyObject_CallMethodId(self->buffer, &PyId_seek, "ii", 0, 2);
        Py_XDECREF(cookieObj);
        return res;
    }
    else if (whence != 0) {
        PyErr_Format(PyExc_ValueError,
                     "invalid whence (%d, should be 0, 1 or 2)", whence);
        goto fail;
    }

    cmp = PyObject_RichCompareBool(cookieObj, _PyIO_zero, Py_LT);
    if (cmp < 0)
        goto fail;

    if (cmp == 1) {
        PyErr_Format(PyExc_ValueError,
                     "negative seek position %R", cookieObj);
        goto fail;
    }

    res = PyObject_CallMethodObjArgs((PyObject *)self, _PyIO_str_flush, NULL);
    if (res == NULL)
        goto fail;
    Py_DECREF(res);

    /* The strategy of seek() is to go back to the safe start point
     * and replay the effect of read(chars_to_skip) from there.
     */
    if (textiowrapper_parse_cookie(&cookie, cookieObj) < 0)
        goto fail;

    /* Seek back to the safe start point. */
    posobj = PyLong_FromOff_t(cookie.start_pos);
    if (posobj == NULL)
        goto fail;
    res = PyObject_CallMethodObjArgs(self->buffer,
                                     _PyIO_str_seek, posobj, NULL);
    Py_DECREF(posobj);
    if (res == NULL)
        goto fail;
    Py_DECREF(res);

    textiowrapper_set_decoded_chars(self, NULL);
    Py_CLEAR(self->snapshot);

    /* Restore the decoder to its state from the safe start point. */
    if (self->decoder) {
        if (_textiowrapper_decoder_setstate(self, &cookie) < 0)
            goto fail;
    }

    if (cookie.chars_to_skip) {
        /* Just like _read_chunk, feed the decoder and save a snapshot. */
        PyObject *input_chunk = _PyObject_CallMethodId(
            self->buffer, &PyId_read, "i", cookie.bytes_to_feed);
        PyObject *decoded;

        if (input_chunk == NULL)
            goto fail;

        if (!PyBytes_Check(input_chunk)) {
            PyErr_Format(PyExc_TypeError,
                         "underlying read() should have returned a bytes "
                         "object, not '%.200s'",
                         Py_TYPE(input_chunk)->tp_name);
            Py_DECREF(input_chunk);
            goto fail;
        }

        self->snapshot = Py_BuildValue("iN", cookie.dec_flags, input_chunk);
        if (self->snapshot == NULL) {
            Py_DECREF(input_chunk);
            goto fail;
        }

        decoded = _PyObject_CallMethodId(self->decoder, &PyId_decode,
            "Oi", input_chunk, (int)cookie.need_eof);

        if (check_decoded(decoded) < 0)
            goto fail;
        if (PyUnicode_READY(decoded) == -1) {
            Py_DECREF(decoded);
            goto fail;
        }

        textiowrapper_set_decoded_chars(self, decoded);

        /* Skip chars_to_skip of the decoded characters. */
        if (PyUnicode_GetLength(self->decoded_chars) < cookie.chars_to_skip) {
            PyErr_SetString(PyExc_IOError, "can't restore logical file position");
            goto fail;
        }
        self->decoded_chars_used = cookie.chars_to_skip;
    }
    else {
        self->snapshot = Py_BuildValue("iy", cookie.dec_flags, "");
        if (self->snapshot == NULL)
            goto fail;
    }

    /* Finally, reset the encoder (merely useful for proper BOM handling) */
    if (self->encoder) {
        if (_textiowrapper_encoder_setstate(self, &cookie) < 0)
            goto fail;
    }
    return cookieObj;
  fail:
    Py_XDECREF(cookieObj);
    return NULL;

}

static PyObject *
textiowrapper_tell(textio *self, PyObject *args)
{
    PyObject *res;
    PyObject *posobj = NULL;
    cookie_type cookie = {0,0,0,0,0};
    PyObject *next_input;
    Py_ssize_t chars_to_skip, chars_decoded;
    Py_ssize_t skip_bytes, skip_back;
    PyObject *saved_state = NULL;
    char *input, *input_end;
    char *dec_buffer;
    Py_ssize_t dec_buffer_len;
    int dec_flags;

    CHECK_INITIALIZED(self);
    CHECK_CLOSED(self);

    if (!self->seekable) {
        _unsupported("underlying stream is not seekable");
        goto fail;
    }
    if (!self->telling) {
        PyErr_SetString(PyExc_IOError,
                        "telling position disabled by next() call");
        goto fail;
    }

    if (_textiowrapper_writeflush(self) < 0)
        return NULL;
    res = _PyObject_CallMethodId((PyObject *)self, &PyId_flush, NULL);
    if (res == NULL)
        goto fail;
    Py_DECREF(res);

    posobj = _PyObject_CallMethodId(self->buffer, &PyId_tell, NULL);
    if (posobj == NULL)
        goto fail;

    if (self->decoder == NULL || self->snapshot == NULL) {
        assert (self->decoded_chars == NULL || PyUnicode_GetLength(self->decoded_chars) == 0);
        return posobj;
    }

#if defined(HAVE_LARGEFILE_SUPPORT)
    cookie.start_pos = PyLong_AsLongLong(posobj);
#else
    cookie.start_pos = PyLong_AsLong(posobj);
#endif
    Py_DECREF(posobj);
    if (PyErr_Occurred())
        goto fail;

    /* Skip backward to the snapshot point (see _read_chunk). */
    if (!PyArg_Parse(self->snapshot, "(iO)", &cookie.dec_flags, &next_input))
        goto fail;

    assert (PyBytes_Check(next_input));

    cookie.start_pos -= PyBytes_GET_SIZE(next_input);

    /* How many decoded characters have been used up since the snapshot? */
    if (self->decoded_chars_used == 0)  {
        /* We haven't moved from the snapshot point. */
        return textiowrapper_build_cookie(&cookie);
    }

    chars_to_skip = self->decoded_chars_used;

    /* Decoder state will be restored at the end */
    saved_state = PyObject_CallMethodObjArgs(self->decoder,
                                             _PyIO_str_getstate, NULL);
    if (saved_state == NULL)
        goto fail;

#define DECODER_GETSTATE() do { \
        PyObject *_state = PyObject_CallMethodObjArgs(self->decoder, \
            _PyIO_str_getstate, NULL); \
        if (_state == NULL) \
            goto fail; \
        if (!PyArg_Parse(_state, "(y#i)", &dec_buffer, &dec_buffer_len, &dec_flags)) { \
            Py_DECREF(_state); \
            goto fail; \
        } \
        Py_DECREF(_state); \
    } while (0)

    /* TODO: replace assert with exception */
#define DECODER_DECODE(start, len, res) do { \
        PyObject *_decoded = _PyObject_CallMethodId( \
            self->decoder, &PyId_decode, "y#", start, len); \
        if (_decoded == NULL) \
            goto fail; \
        assert (PyUnicode_Check(_decoded)); \
        res = PyUnicode_GET_LENGTH(_decoded); \
        Py_DECREF(_decoded); \
    } while (0)

    /* Fast search for an acceptable start point, close to our
       current pos */
    skip_bytes = (Py_ssize_t) (self->b2cratio * chars_to_skip);
    skip_back = 1;
    assert(skip_back <= PyBytes_GET_SIZE(next_input));
    input = PyBytes_AS_STRING(next_input);
    while (skip_bytes > 0) {
        /* Decode up to temptative start point */
        if (_textiowrapper_decoder_setstate(self, &cookie) < 0)
            goto fail;
        DECODER_DECODE(input, skip_bytes, chars_decoded);
        if (chars_decoded <= chars_to_skip) {
            DECODER_GETSTATE();
            if (dec_buffer_len == 0) {
                /* Before pos and no bytes buffered in decoder => OK */
                cookie.dec_flags = dec_flags;
                chars_to_skip -= chars_decoded;
                break;
            }
            /* Skip back by buffered amount and reset heuristic */
            skip_bytes -= dec_buffer_len;
            skip_back = 1;
        }
        else {
            /* We're too far ahead, skip back a bit */
            skip_bytes -= skip_back;
            skip_back *= 2;
        }
    }
    if (skip_bytes <= 0) {
        skip_bytes = 0;
        if (_textiowrapper_decoder_setstate(self, &cookie) < 0)
            goto fail;
    }

    /* Note our initial start point. */
    cookie.start_pos += skip_bytes;
    cookie.chars_to_skip = chars_to_skip;
    if (chars_to_skip == 0)
        goto finally;

    /* We should be close to the desired position.  Now feed the decoder one
     * byte at a time until we reach the `chars_to_skip` target.
     * As we go, note the nearest "safe start point" before the current
     * location (a point where the decoder has nothing buffered, so seek()
     * can safely start from there and advance to this location).
     */
    chars_decoded = 0;
    input = PyBytes_AS_STRING(next_input);
    input_end = input + PyBytes_GET_SIZE(next_input);
    input += skip_bytes;
    while (input < input_end) {
<<<<<<< HEAD
        Py_ssize_t n;
=======
        PyObject *state;
        char *dec_buffer;
        Py_ssize_t dec_buffer_len;
        int dec_flags;

        PyObject *decoded = PyObject_CallMethod(
            self->decoder, "decode", "y#", input, 1);
        if (check_decoded(decoded) < 0)
            goto fail;
        chars_decoded += PyUnicode_GET_SIZE(decoded);
        Py_DECREF(decoded);
>>>>>>> 94dc6736

        DECODER_DECODE(input, 1, n);
        /* We got n chars for 1 byte */
        chars_decoded += n;
        cookie.bytes_to_feed += 1;
        DECODER_GETSTATE();

        if (dec_buffer_len == 0 && chars_decoded <= chars_to_skip) {
            /* Decoder buffer is empty, so this is a safe start point. */
            cookie.start_pos += cookie.bytes_to_feed;
            chars_to_skip -= chars_decoded;
            cookie.dec_flags = dec_flags;
            cookie.bytes_to_feed = 0;
            chars_decoded = 0;
        }
        if (chars_decoded >= chars_to_skip)
            break;
        input++;
    }
    if (input == input_end) {
        /* We didn't get enough decoded data; signal EOF to get more. */
<<<<<<< HEAD
        PyObject *decoded = _PyObject_CallMethodId(
            self->decoder, &PyId_decode, "yi", "", /* final = */ 1);
        if (decoded == NULL)
            goto fail;
        assert (PyUnicode_Check(decoded));
        chars_decoded += PyUnicode_GET_LENGTH(decoded);
=======
        PyObject *decoded = PyObject_CallMethod(
            self->decoder, "decode", "yi", "", /* final = */ 1);
        if (check_decoded(decoded) < 0)
            goto fail;
        chars_decoded += PyUnicode_GET_SIZE(decoded);
>>>>>>> 94dc6736
        Py_DECREF(decoded);
        cookie.need_eof = 1;

        if (chars_decoded < chars_to_skip) {
            PyErr_SetString(PyExc_IOError,
                            "can't reconstruct logical file position");
            goto fail;
        }
    }

finally:
    res = _PyObject_CallMethodId(self->decoder, &PyId_setstate, "(O)", saved_state);
    Py_DECREF(saved_state);
    if (res == NULL)
        return NULL;
    Py_DECREF(res);

    /* The returned cookie corresponds to the last safe start point. */
    cookie.chars_to_skip = Py_SAFE_DOWNCAST(chars_to_skip, Py_ssize_t, int);
    return textiowrapper_build_cookie(&cookie);

fail:
    if (saved_state) {
        PyObject *type, *value, *traceback;
        PyErr_Fetch(&type, &value, &traceback);

        res = _PyObject_CallMethodId(self->decoder, &PyId_setstate, "(O)", saved_state);
        Py_DECREF(saved_state);
        if (res == NULL)
            return NULL;
        Py_DECREF(res);

        PyErr_Restore(type, value, traceback);
    }
    return NULL;
}

static PyObject *
textiowrapper_truncate(textio *self, PyObject *args)
{
    PyObject *pos = Py_None;
    PyObject *res;

    CHECK_INITIALIZED(self)
    if (!PyArg_ParseTuple(args, "|O:truncate", &pos)) {
        return NULL;
    }

    res = PyObject_CallMethodObjArgs((PyObject *) self, _PyIO_str_flush, NULL);
    if (res == NULL)
        return NULL;
    Py_DECREF(res);

    return PyObject_CallMethodObjArgs(self->buffer, _PyIO_str_truncate, pos, NULL);
}

static PyObject *
textiowrapper_repr(textio *self)
{
    PyObject *nameobj, *modeobj, *res, *s;

    CHECK_INITIALIZED(self);

    res = PyUnicode_FromString("<_io.TextIOWrapper");
    if (res == NULL)
        return NULL;
    nameobj = _PyObject_GetAttrId((PyObject *) self, &PyId_name);
    if (nameobj == NULL) {
        if (PyErr_ExceptionMatches(PyExc_AttributeError))
            PyErr_Clear();
        else
            goto error;
    }
    else {
        s = PyUnicode_FromFormat(" name=%R", nameobj);
        Py_DECREF(nameobj);
        if (s == NULL)
            goto error;
        PyUnicode_AppendAndDel(&res, s);
        if (res == NULL)
            return NULL;
    }
    modeobj = _PyObject_GetAttrId((PyObject *) self, &PyId_mode);
    if (modeobj == NULL) {
        if (PyErr_ExceptionMatches(PyExc_AttributeError))
            PyErr_Clear();
        else
            goto error;
    }
    else {
        s = PyUnicode_FromFormat(" mode=%R", modeobj);
        Py_DECREF(modeobj);
        if (s == NULL)
            goto error;
        PyUnicode_AppendAndDel(&res, s);
        if (res == NULL)
            return NULL;
    }
    s = PyUnicode_FromFormat("%U encoding=%R>",
                             res, self->encoding);
    Py_DECREF(res);
    return s;
error:
    Py_XDECREF(res);
    return NULL;
}


/* Inquiries */

static PyObject *
textiowrapper_fileno(textio *self, PyObject *args)
{
    CHECK_INITIALIZED(self);
    return _PyObject_CallMethodId(self->buffer, &PyId_fileno, NULL);
}

static PyObject *
textiowrapper_seekable(textio *self, PyObject *args)
{
    CHECK_INITIALIZED(self);
    return _PyObject_CallMethodId(self->buffer, &PyId_seekable, NULL);
}

static PyObject *
textiowrapper_readable(textio *self, PyObject *args)
{
    CHECK_INITIALIZED(self);
    return _PyObject_CallMethodId(self->buffer, &PyId_readable, NULL);
}

static PyObject *
textiowrapper_writable(textio *self, PyObject *args)
{
    CHECK_INITIALIZED(self);
    return _PyObject_CallMethodId(self->buffer, &PyId_writable, NULL);
}

static PyObject *
textiowrapper_isatty(textio *self, PyObject *args)
{
    CHECK_INITIALIZED(self);
    return _PyObject_CallMethodId(self->buffer, &PyId_isatty, NULL);
}

static PyObject *
textiowrapper_getstate(textio *self, PyObject *args)
{
    PyErr_Format(PyExc_TypeError,
                 "cannot serialize '%s' object", Py_TYPE(self)->tp_name);
    return NULL;
}

static PyObject *
textiowrapper_flush(textio *self, PyObject *args)
{
    CHECK_INITIALIZED(self);
    CHECK_CLOSED(self);
    self->telling = self->seekable;
    if (_textiowrapper_writeflush(self) < 0)
        return NULL;
    return _PyObject_CallMethodId(self->buffer, &PyId_flush, NULL);
}

static PyObject *
textiowrapper_close(textio *self, PyObject *args)
{
    PyObject *res;
    int r;
    CHECK_INITIALIZED(self);

    res = textiowrapper_closed_get(self, NULL);
    if (res == NULL)
        return NULL;
    r = PyObject_IsTrue(res);
    Py_DECREF(res);
    if (r < 0)
        return NULL;

    if (r > 0) {
        Py_RETURN_NONE; /* stream already closed */
    }
    else {
        PyObject *exc = NULL, *val, *tb;
        if (self->deallocating) {
            res = _PyObject_CallMethodId(self->buffer, &PyId__dealloc_warn, "O", self);
            if (res)
                Py_DECREF(res);
            else
                PyErr_Clear();
        }
        res = _PyObject_CallMethodId((PyObject *)self, &PyId_flush, NULL);
        if (res == NULL)
            PyErr_Fetch(&exc, &val, &tb);
        else
            Py_DECREF(res);

        res = _PyObject_CallMethodId(self->buffer, &PyId_close, NULL);
        if (exc != NULL) {
            if (res != NULL) {
                Py_CLEAR(res);
                PyErr_Restore(exc, val, tb);
            }
            else {
                PyObject *val2;
                Py_DECREF(exc);
                Py_XDECREF(tb);
                PyErr_Fetch(&exc, &val2, &tb);
                PyErr_NormalizeException(&exc, &val2, &tb);
                PyException_SetContext(val2, val);
                PyErr_Restore(exc, val2, tb);
            }
        }
        return res;
    }
}

static PyObject *
textiowrapper_iternext(textio *self)
{
    PyObject *line;

    CHECK_INITIALIZED(self);

    self->telling = 0;
    if (Py_TYPE(self) == &PyTextIOWrapper_Type) {
        /* Skip method call overhead for speed */
        line = _textiowrapper_readline(self, -1);
    }
    else {
        line = PyObject_CallMethodObjArgs((PyObject *)self,
                                           _PyIO_str_readline, NULL);
        if (line && !PyUnicode_Check(line)) {
            PyErr_Format(PyExc_IOError,
                         "readline() should have returned an str object, "
                         "not '%.200s'", Py_TYPE(line)->tp_name);
            Py_DECREF(line);
            return NULL;
        }
    }

    if (line == NULL || PyUnicode_READY(line) == -1)
        return NULL;

    if (PyUnicode_GET_LENGTH(line) == 0) {
        /* Reached EOF or would have blocked */
        Py_DECREF(line);
        Py_CLEAR(self->snapshot);
        self->telling = self->seekable;
        return NULL;
    }

    return line;
}

static PyObject *
textiowrapper_name_get(textio *self, void *context)
{
    CHECK_INITIALIZED(self);
    return _PyObject_GetAttrId(self->buffer, &PyId_name);
}

static PyObject *
textiowrapper_closed_get(textio *self, void *context)
{
    CHECK_INITIALIZED(self);
    return PyObject_GetAttr(self->buffer, _PyIO_str_closed);
}

static PyObject *
textiowrapper_newlines_get(textio *self, void *context)
{
    PyObject *res;
    CHECK_INITIALIZED(self);
    if (self->decoder == NULL)
        Py_RETURN_NONE;
    res = PyObject_GetAttr(self->decoder, _PyIO_str_newlines);
    if (res == NULL) {
        if (PyErr_ExceptionMatches(PyExc_AttributeError)) {
            PyErr_Clear();
            Py_RETURN_NONE;
        }
        else {
            return NULL;
        }
    }
    return res;
}

static PyObject *
textiowrapper_errors_get(textio *self, void *context)
{
    CHECK_INITIALIZED(self);
    return PyUnicode_FromString(PyBytes_AS_STRING(self->errors));
}

static PyObject *
textiowrapper_chunk_size_get(textio *self, void *context)
{
    CHECK_INITIALIZED(self);
    return PyLong_FromSsize_t(self->chunk_size);
}

static int
textiowrapper_chunk_size_set(textio *self, PyObject *arg, void *context)
{
    Py_ssize_t n;
    CHECK_INITIALIZED_INT(self);
    n = PyNumber_AsSsize_t(arg, PyExc_ValueError);
    if (n == -1 && PyErr_Occurred())
        return -1;
    if (n <= 0) {
        PyErr_SetString(PyExc_ValueError,
                        "a strictly positive integer is required");
        return -1;
    }
    self->chunk_size = n;
    return 0;
}

static PyMethodDef textiowrapper_methods[] = {
    {"detach", (PyCFunction)textiowrapper_detach, METH_NOARGS},
    {"write", (PyCFunction)textiowrapper_write, METH_VARARGS},
    {"read", (PyCFunction)textiowrapper_read, METH_VARARGS},
    {"readline", (PyCFunction)textiowrapper_readline, METH_VARARGS},
    {"flush", (PyCFunction)textiowrapper_flush, METH_NOARGS},
    {"close", (PyCFunction)textiowrapper_close, METH_NOARGS},

    {"fileno", (PyCFunction)textiowrapper_fileno, METH_NOARGS},
    {"seekable", (PyCFunction)textiowrapper_seekable, METH_NOARGS},
    {"readable", (PyCFunction)textiowrapper_readable, METH_NOARGS},
    {"writable", (PyCFunction)textiowrapper_writable, METH_NOARGS},
    {"isatty", (PyCFunction)textiowrapper_isatty, METH_NOARGS},
    {"__getstate__", (PyCFunction)textiowrapper_getstate, METH_NOARGS},

    {"seek", (PyCFunction)textiowrapper_seek, METH_VARARGS},
    {"tell", (PyCFunction)textiowrapper_tell, METH_NOARGS},
    {"truncate", (PyCFunction)textiowrapper_truncate, METH_VARARGS},
    {NULL, NULL}
};

static PyMemberDef textiowrapper_members[] = {
    {"encoding", T_OBJECT, offsetof(textio, encoding), READONLY},
    {"buffer", T_OBJECT, offsetof(textio, buffer), READONLY},
    {"line_buffering", T_BOOL, offsetof(textio, line_buffering), READONLY},
    {NULL}
};

static PyGetSetDef textiowrapper_getset[] = {
    {"name", (getter)textiowrapper_name_get, NULL, NULL},
    {"closed", (getter)textiowrapper_closed_get, NULL, NULL},
/*    {"mode", (getter)TextIOWrapper_mode_get, NULL, NULL},
*/
    {"newlines", (getter)textiowrapper_newlines_get, NULL, NULL},
    {"errors", (getter)textiowrapper_errors_get, NULL, NULL},
    {"_CHUNK_SIZE", (getter)textiowrapper_chunk_size_get,
                    (setter)textiowrapper_chunk_size_set, NULL},
    {NULL}
};

PyTypeObject PyTextIOWrapper_Type = {
    PyVarObject_HEAD_INIT(NULL, 0)
    "_io.TextIOWrapper",        /*tp_name*/
    sizeof(textio), /*tp_basicsize*/
    0,                          /*tp_itemsize*/
    (destructor)textiowrapper_dealloc, /*tp_dealloc*/
    0,                          /*tp_print*/
    0,                          /*tp_getattr*/
    0,                          /*tps_etattr*/
    0,                          /*tp_compare */
    (reprfunc)textiowrapper_repr,/*tp_repr*/
    0,                          /*tp_as_number*/
    0,                          /*tp_as_sequence*/
    0,                          /*tp_as_mapping*/
    0,                          /*tp_hash */
    0,                          /*tp_call*/
    0,                          /*tp_str*/
    0,                          /*tp_getattro*/
    0,                          /*tp_setattro*/
    0,                          /*tp_as_buffer*/
    Py_TPFLAGS_DEFAULT | Py_TPFLAGS_BASETYPE
            | Py_TPFLAGS_HAVE_GC, /*tp_flags*/
    textiowrapper_doc,          /* tp_doc */
    (traverseproc)textiowrapper_traverse, /* tp_traverse */
    (inquiry)textiowrapper_clear, /* tp_clear */
    0,                          /* tp_richcompare */
    offsetof(textio, weakreflist), /*tp_weaklistoffset*/
    0,                          /* tp_iter */
    (iternextfunc)textiowrapper_iternext, /* tp_iternext */
    textiowrapper_methods,      /* tp_methods */
    textiowrapper_members,      /* tp_members */
    textiowrapper_getset,       /* tp_getset */
    0,                          /* tp_base */
    0,                          /* tp_dict */
    0,                          /* tp_descr_get */
    0,                          /* tp_descr_set */
    offsetof(textio, dict), /*tp_dictoffset*/
    (initproc)textiowrapper_init, /* tp_init */
    0,                          /* tp_alloc */
    PyType_GenericNew,          /* tp_new */
};<|MERGE_RESOLUTION|>--- conflicted
+++ resolved
@@ -269,6 +269,10 @@
         Py_DECREF(decoded);
         return -1;
     }
+    if (PyUnicode_READY(decoded) < 0) {
+        Py_DECREF(decoded);
+        return -1;
+    }
     return 0;
 }
 
@@ -304,20 +308,7 @@
     if (check_decoded(output) < 0)
         return NULL;
 
-<<<<<<< HEAD
-    if (!PyUnicode_Check(output)) {
-        PyErr_SetString(PyExc_TypeError,
-                        "decoder should return a string result");
-        goto error;
-    }
-
-    if (PyUnicode_READY(output) == -1)
-        goto error;
-
     output_len = PyUnicode_GET_LENGTH(output);
-=======
-    output_len = PyUnicode_GET_SIZE(output);
->>>>>>> 94dc6736
     if (self->pendingcr && (final || output_len > 0)) {
         /* Prefix output with CR */
         int kind;
@@ -1499,8 +1490,6 @@
 
     if (check_decoded(decoded_chars) < 0)
         goto fail;
-    if (PyUnicode_READY(decoded_chars) == -1)
-        goto fail;
     textiowrapper_set_decoded_chars(self, decoded_chars);
     nchars = PyUnicode_GET_LENGTH(decoded_chars);
     if (nchars > 0)
@@ -2202,10 +2191,6 @@
 
         if (check_decoded(decoded) < 0)
             goto fail;
-        if (PyUnicode_READY(decoded) == -1) {
-            Py_DECREF(decoded);
-            goto fail;
-        }
 
         textiowrapper_set_decoded_chars(self, decoded);
 
@@ -2321,13 +2306,11 @@
         Py_DECREF(_state); \
     } while (0)
 
-    /* TODO: replace assert with exception */
 #define DECODER_DECODE(start, len, res) do { \
         PyObject *_decoded = _PyObject_CallMethodId( \
             self->decoder, &PyId_decode, "y#", start, len); \
-        if (_decoded == NULL) \
+        if (check_decoded(_decoded) < 0) \
             goto fail; \
-        assert (PyUnicode_Check(_decoded)); \
         res = PyUnicode_GET_LENGTH(_decoded); \
         Py_DECREF(_decoded); \
     } while (0)
@@ -2384,21 +2367,7 @@
     input_end = input + PyBytes_GET_SIZE(next_input);
     input += skip_bytes;
     while (input < input_end) {
-<<<<<<< HEAD
         Py_ssize_t n;
-=======
-        PyObject *state;
-        char *dec_buffer;
-        Py_ssize_t dec_buffer_len;
-        int dec_flags;
-
-        PyObject *decoded = PyObject_CallMethod(
-            self->decoder, "decode", "y#", input, 1);
-        if (check_decoded(decoded) < 0)
-            goto fail;
-        chars_decoded += PyUnicode_GET_SIZE(decoded);
-        Py_DECREF(decoded);
->>>>>>> 94dc6736
 
         DECODER_DECODE(input, 1, n);
         /* We got n chars for 1 byte */
@@ -2420,20 +2389,11 @@
     }
     if (input == input_end) {
         /* We didn't get enough decoded data; signal EOF to get more. */
-<<<<<<< HEAD
         PyObject *decoded = _PyObject_CallMethodId(
             self->decoder, &PyId_decode, "yi", "", /* final = */ 1);
-        if (decoded == NULL)
-            goto fail;
-        assert (PyUnicode_Check(decoded));
-        chars_decoded += PyUnicode_GET_LENGTH(decoded);
-=======
-        PyObject *decoded = PyObject_CallMethod(
-            self->decoder, "decode", "yi", "", /* final = */ 1);
         if (check_decoded(decoded) < 0)
             goto fail;
-        chars_decoded += PyUnicode_GET_SIZE(decoded);
->>>>>>> 94dc6736
+        chars_decoded += PyUnicode_GET_LENGTH(decoded);
         Py_DECREF(decoded);
         cookie.need_eof = 1;
 
